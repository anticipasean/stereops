package cyclops.data.base;


import com.oath.cyclops.matching.Deconstruct.Deconstruct2;
import cyclops.companion.Comparators;
import cyclops.control.Option;
import cyclops.data.ImmutableList;
import cyclops.data.LazySeq;
import cyclops.data.Seq;
import cyclops.reactive.ReactiveSeq;
import lombok.AllArgsConstructor;
import cyclops.data.tuple.Tuple;
import cyclops.data.tuple.Tuple2;
import lombok.EqualsAndHashCode;

import java.io.Serializable;
import java.util.Arrays;
import java.util.Objects;
import java.util.function.Supplier;


@AllArgsConstructor
public final class HAMT<K, V> implements Serializable {

    private static final long serialVersionUID = 1L;
    static final int BITS_IN_INDEX = 5;
    static final int SIZE = (int) StrictMath.pow(2, BITS_IN_INDEX);
    static final int MIN_INDEX = 0;
    static final int MAX_INDEX = SIZE - 1;
    static final int MASK = (1 << BITS_IN_INDEX) - 1;

    public static <K, V> Node<K, V> empty() {
        return EmptyNode.Instance;
    }

    public interface Node<K, V> extends Serializable {


        default Node<K, V> put(K key, V value) {
            return plus(0, key.hashCode(), key, value);
        }

<<<<<<< HEAD
    default Node<K,V> put(K key, V value){
      return plus(0,key.hashCode(),key,value);
    }
    default Option<V> get(K key){
      return get(0,key.hashCode(),key);
    }
    default V getOrElse(K key, V alt){
      return getOrElse(0,key.hashCode(),key,alt);
    }
    default boolean containsKey(K key){
      return get(key).isPresent();
    }
    default Node<K,V> minus( K key){
      return minus(0,key.hashCode(),key);
    }
    public Node<K,V> plus(int bitShiftDepth, int hash, K key, V value);
    public Option<V> get(int bitShiftDepth, int hash, K key);
    public V getOrElse(int bitShiftDepth, int hash, K key, V alt);
    public V getOrElseGet(int bitShiftDepth, int hash, K key, Supplier<? extends V> alt);
    public Node<K,V> minus(int bitShiftDepth, int hash, K key);
    int size();
    LazySeq<Tuple2<K,V>> lazyList();
    ReactiveSeq<Tuple2<K, V>> stream();
    default ReactiveSeq<Tuple2<K, V>> streamNaturalOrder(){
        return stream();
    }
  }


  public static final class EmptyNode<K,V> implements Node<K,V>{
    private static final long serialVersionUID = 1L;
    static final EmptyNode Instance = new EmptyNode();
    @Override
    public Node<K, V> plus(int bitShiftDepth, int hash, K key, V value) {
      return new ValueNode<>(hash,key,value);
    }
=======
        default Option<V> get(K key) {
            return get(0, key.hashCode(), key);
        }
>>>>>>> 054c22e6

        default V getOrElse(K key, V alt) {
            return getOrElse(0, key.hashCode(), key, alt);
        }

        default boolean containsKey(K key) {
            return get(key).isPresent();
        }

        default Node<K, V> minus(K key) {
            return minus(0, key.hashCode(), key);
        }

        public Node<K, V> plus(int bitShiftDepth, int hash, K key, V value);

        public Option<V> get(int bitShiftDepth, int hash, K key);

        public V getOrElse(int bitShiftDepth, int hash, K key, V alt);

        public V getOrElseGet(int bitShiftDepth, int hash, K key, Supplier<? extends V> alt);

        public Node<K, V> minus(int bitShiftDepth, int hash, K key);

        int size();

        LazySeq<Tuple2<K, V>> lazyList();

        ReactiveSeq<Tuple2<K, V>> stream();
    }


    public static final class EmptyNode<K, V> implements Node<K, V> {
        private static final long serialVersionUID = 1L;
        static final EmptyNode Instance = new EmptyNode();

        @Override
        public Node<K, V> plus(int bitShiftDepth, int hash, K key, V value) {
            return new ValueNode<>(hash, key, value);
        }

        @Override
        public Option<V> get(int bitShiftDepth, int hash, K key) {
            return Option.none();
        }

        @Override
        public V getOrElse(int bitShiftDepth, int hash, K key, V alt) {
            return alt;
        }

        @Override
        public V getOrElseGet(int bitShiftDepth, int hash, K key, Supplier<? extends V> alt) {
            return alt.get();
        }

        @Override
        public Node<K, V> minus(int bitShiftDepth, int hash, K key) {
            return this;
        }

        @Override
        public int size() {
            return 0;
        }

        @Override
        public LazySeq<Tuple2<K, V>> lazyList() {
            return LazySeq.empty();
        }

        @Override
        public ReactiveSeq<Tuple2<K, V>> stream() {
            return ReactiveSeq.empty();
        }

        public String toString() {
            return "[]";
        }

        @Override
        public int hashCode() {
            return 1;
        }

        @Override
        public boolean equals(Object obj) {
            return this == obj;
        }
    }

    @AllArgsConstructor
    @EqualsAndHashCode
    public static final class ValueNode<K, V> implements Node<K, V>, Deconstruct2<K, V> {
        private static final long serialVersionUID = 1L;
        private final int hash;
        public final K key;
        public final V value;

        @Override
        public Node<K, V> plus(int bitShiftDepth, int hash, K key, V value) {
            ValueNode<K, V> newNode = new ValueNode<>(hash, key, value);
            return isMatch(hash, key) ? newNode : merge(bitShiftDepth, newNode);
        }

        private Node<K, V> merge(int bitShiftDepth, ValueNode<K, V> that) {
            //hash each merge into a collision node if hashes are the same, otherwise store in new location under a BitsetNode
            if (hash == that.hash)
                return new CollisionNode<>(hash, Seq.of(Tuple.tuple(key, value), that.unapply()));
            //create new BitsetNode
            int mask1 = BitsetNode.mask(hash, bitShiftDepth);
            int mask2 = BitsetNode.mask(that.hash, bitShiftDepth);
            int posThis = BitsetNode.bitpos(mask1);
            int posThat = BitsetNode.bitpos(mask2);
            int newBitset = posThis | posThat;
            if (mask1 == mask2) { //collision
                Node<K, V> merged = merge(bitShiftDepth + BITS_IN_INDEX, that);
                return new BitsetNode<>(newBitset, 2, new Node[]{merged});
            }
            Node<K, V>[] ordered = mask1 < mask2 ? new Node[]{this, that} : new Node[]{that, this};
            return new BitsetNode<>(newBitset, 2, ordered);
        }


        @Override
        public Option<V> get(int bitShiftDepth, int hash, K key) {
            return isMatch(hash, key) ? Option.of(value) : Option.none();
        }

        @Override
        public V getOrElse(int bitShiftDepth, int hash, K key, V alt) {
            return isMatch(hash, key) ? value : alt;
        }

        @Override
        public V getOrElseGet(int bitShiftDepth, int hash, K key, Supplier<? extends V> alt) {
            return isMatch(hash, key) ? value : alt.get();
        }

        private boolean isMatch(int hash, K key) {
            return this.hash == hash && Objects.equals(this.key, key);
        }

        @Override
        public Node<K, V> minus(int bitShiftDepth, int hash, K key) {
            return isMatch(hash, key) ? EmptyNode.Instance : this;
        }

<<<<<<< HEAD
      @Override
      public ReactiveSeq<Tuple2<K, V>> streamNaturalOrder() {
          return stream().sorted(Comparators.naturalOrderIdentityComparator());
      }

      public String toString(){
      return "[COLLISION : h:"+hash+","+bucket.toString()+"]";
    }
  }
  @AllArgsConstructor
  @EqualsAndHashCode
  public static final class BitsetNode<K,V> implements Node<K,V>{
    public final int bitset;
    private final int size;
    private final Node<K,V>[] nodes;
    private static final long serialVersionUID = 1L;
    @Override
    public Node<K, V> plus(int bitShiftDepth, int hash, K key, V value) {
      int bitPos = bitpos(hash, bitShiftDepth);
      int arrayPos = index(bitPos);
      Node<K,V> node = (absent(bitPos) ? EmptyNode.Instance : nodes[arrayPos]).plus(bitShiftDepth +BITS_IN_INDEX,hash,key,value);
      if(absent(bitPos)) {
        int addedBit = bitset | bitPos;
        Node<K, V>[] addedNodes = new Node[nodes.length + 1];
        System.arraycopy(nodes, 0, addedNodes, 0, arrayPos);
        addedNodes[arrayPos] = node;
        System.arraycopy(nodes, arrayPos, addedNodes, arrayPos + 1, nodes.length - arrayPos);
        return new BitsetNode<>(addedBit, size(addedNodes), addedNodes);
      }else{
        Node<K,V>[] updatedNodes = Arrays.copyOf(nodes, nodes.length);
        updatedNodes[arrayPos] = node;
        return new BitsetNode<>(bitset, size(updatedNodes), updatedNodes);
      }
=======
        public int hash() {
            return hash;
        }
>>>>>>> 054c22e6

        @Override
        public int size() {
            return 1;
        }

        @Override
        public LazySeq<Tuple2<K, V>> lazyList() {
            return LazySeq.of(unapply());
        }

        @Override
        public ReactiveSeq<Tuple2<K, V>> stream() {
            return ReactiveSeq.of(Tuple.tuple(key, value));
        }

        @Override
        public Tuple2<K, V> unapply() {
            return Tuple.tuple(key, value);
        }

        public String toString() {
            return "[h:" + hash + ",k:" + key + ",v:" + value + "]";
        }
    }

    @EqualsAndHashCode
    public static final class CollisionNode<K, V> implements Node<K, V> {

        private final int hash;
        private final int size;
        private final ImmutableList<Tuple2<K, V>> bucket;

        public CollisionNode(int hash, ImmutableList<Tuple2<K, V>> bucket) {
            this.hash = hash;
            this.size = bucket.size();
            this.bucket = bucket;
        }

        private static final long serialVersionUID = 1L;

        @Override
        public Node<K, V> plus(int bitShiftDepth, int hash, K key, V value) {
            ImmutableList<Tuple2<K, V>> filtered = bucket.filter(t -> !Objects.equals(key, t._1()));

            if (this.hash == hash) {
                return filtered.size() == 0 ? new ValueNode<>(hash, key, value) : new CollisionNode<>(hash, filtered.prepend(Tuple.tuple(key, value)));
            }
            return merge(bitShiftDepth, hash, new ValueNode<>(hash, key, value));
        }

        private Node<K, V> merge(int bitShiftDepth, int thatHash, Node<K, V> that) {
            //hash each merge into a collision node if hashes are the same, otherwise store in new location under a BitsetNode
            if (hash == thatHash)
                return new CollisionNode<>(hash, bucket.prependAll(that.lazyList()));
            //create new BitsetNode
            int mask1 = BitsetNode.mask(hash, bitShiftDepth);
            int mask2 = BitsetNode.mask(thatHash, bitShiftDepth);
            int posThis = BitsetNode.bitpos(mask1);
            int posThat = BitsetNode.bitpos(mask2);
            int newBitset = posThis | posThat;
            if (mask1 == mask2) { //collision
                Node<K, V> merged = merge(bitShiftDepth + BITS_IN_INDEX, thatHash, that);
                return new BitsetNode<>(newBitset, 2, new Node[]{merged});
            }
            Node<K, V>[] ordered = mask1 < mask2 ? new Node[]{this, that} : new Node[]{that, this};
            return new BitsetNode<>(newBitset, 2, ordered);
        }

        @Override
        public Option<V> get(int bitShiftDepth, int hash, K key) {
            if (this.hash == hash) {
                return bucket.stream().filter(t -> Objects.equals(key, t._1())).takeOne().map(Tuple2::_2);
            }
            return Option.none();
        }

        @Override
        public V getOrElse(int bitShiftDepth, int hash, K key, V alt) {
            return get(bitShiftDepth, hash, key).orElse(alt);
        }

        @Override
        public V getOrElseGet(int bitShiftDepth, int hash, K key, Supplier<? extends V> alt) {
            return get(bitShiftDepth, hash, key).orElseGet(alt);
        }

        @Override
        public Node<K, V> minus(int bitShiftDepth, int hash, K key) {
            if (this.hash == hash) {
                return new CollisionNode<>(hash, bucket.filter(t -> !Objects.equals(key, t._1())));
            }
            return this;
        }

        @Override
        public int size() {
            return bucket.size();
        }

        @Override
        public LazySeq<Tuple2<K, V>> lazyList() {
            return bucket.lazySeq();
        }

        @Override
        public ReactiveSeq<Tuple2<K, V>> stream() {
            return bucket.stream();
        }

        public String toString() {
            return "[COLLISION : h:" + hash + "," + bucket.toString() + "]";
        }
    }

    @AllArgsConstructor
    @EqualsAndHashCode
    public static final class BitsetNode<K, V> implements Node<K, V> {
        public final int bitset;
        private final int size;
        private final Node<K, V>[] nodes;
        private static final long serialVersionUID = 1L;

        @Override
        public Node<K, V> plus(int bitShiftDepth, int hash, K key, V value) {
            int bitPos = bitpos(hash, bitShiftDepth);
            int arrayPos = index(bitPos);
            Node<K, V> node = (absent(bitPos) ? EmptyNode.Instance : nodes[arrayPos]).plus(bitShiftDepth + BITS_IN_INDEX, hash, key, value);
            if (absent(bitPos)) {
                int addedBit = bitset | bitPos;
                Node<K, V>[] addedNodes = new Node[nodes.length + 1];
                System.arraycopy(nodes, 0, addedNodes, 0, arrayPos);
                addedNodes[arrayPos] = node;
                System.arraycopy(nodes, arrayPos, addedNodes, arrayPos + 1, nodes.length - arrayPos);
                return new BitsetNode<>(addedBit, size(addedNodes), addedNodes);
            } else {
                Node<K, V>[] updatedNodes = Arrays.copyOf(nodes, nodes.length);
                updatedNodes[arrayPos] = node;
                return new BitsetNode<>(bitset, size(updatedNodes), updatedNodes);
            }

        }

        static int size(Node[] n) {
            int res = 0;
            for (Node next : n) {
                res = res + next.size();
            }
            return res;
        }

        @Override
        public Option<V> get(int bitShiftDepth, int hash, K key) {
            int pos = bitpos(hash, bitShiftDepth);
            return absent(pos) ? Option.none() : find(bitShiftDepth, pos, hash, key);
        }

        @Override
        public V getOrElse(int bitShiftDepth, int hash, K key, V alt) {
            int pos = bitpos(hash, bitShiftDepth);
            return absent(pos) ? alt : find(bitShiftDepth, pos, hash, key, alt);
        }

        @Override
        public V getOrElseGet(int bitShiftDepth, int hash, K key, Supplier<? extends V> alt) {
            int pos = bitpos(hash, bitShiftDepth);
            return absent(pos) ? alt.get() : findOrGet(bitShiftDepth, pos, hash, key, alt);
        }

        public boolean absent(int pos) {
            return (bitset & pos) == 0;
        }

        private V findOrGet(int shift, int pos, int hash, K key, Supplier<? extends V> alt) {
            return nodes[index(pos)].getOrElseGet(shift + BITS_IN_INDEX, hash, key, alt);
        }

        private V find(int shift, int pos, int hash, K key, V alt) {
            return nodes[index(pos)].getOrElse(shift + BITS_IN_INDEX, hash, key, alt);
        }

        private Option<V> find(int shift, int pos, int hash, K key) {
            return nodes[index(pos)].get(shift + BITS_IN_INDEX, hash, key);
        }

        private Node<K, V> findNode(int pos) {
            return nodes[index(pos)];
        }

        @Override
        public Node<K, V> minus(int bitShiftDepth, int hash, K key) {
            if (nodes.length == 0)
                return this;
            int bitPos = bitpos(hash, bitShiftDepth);
            int arrayPos = index(bitPos);
            boolean absent = absent(bitPos);
            if (absent)
                return this;
            Node<K, V> node = nodes[arrayPos].minus(bitShiftDepth + BITS_IN_INDEX, hash, key);

            if (node instanceof EmptyNode) {
                int removedBit = bitset & ~bitPos;

                Node<K, V>[] removedNodes = new Node[nodes.length - 1];
                System.arraycopy(nodes, 0, removedNodes, 0, arrayPos);
                System.arraycopy(nodes, arrayPos + 1, removedNodes, arrayPos, nodes.length - arrayPos - 1);
                if (removedNodes.length == 1) {
                    return removedNodes[0];
                }
                return new BitsetNode<>(removedBit, size(removedNodes), removedNodes);
            } else {
                int removedBit = bitset & ~bitPos;


                Node<K, V>[] removedNodes = new Node[nodes.length];
                System.arraycopy(nodes, 0, removedNodes, 0, nodes.length);


                removedNodes[arrayPos] = node;
                return new BitsetNode<>(bitset, size(removedNodes), removedNodes);
            }
        }

        @Override
        public int size() {
            return size;
        }

        @Override
        public LazySeq<Tuple2<K, V>> lazyList() {
            return LazySeq.fromStream(stream());
        }

        @Override
        public ReactiveSeq<Tuple2<K, V>> stream() {
            return ReactiveSeq.of(nodes).flatMap(n -> n.stream());
        }

        static int bitpos(int hash, int shift) {
            return 1 << mask(hash, shift);
        }

        static int bitpos(int mask) {
            return 1 << mask;
        }

        static int mask(int hash, int shift) {
            return (hash >>> shift) & (SIZE - 1);
        }

        int index(int bit) {
            return Integer.bitCount(bitset & (bit - 1));
        }

        @Override
        public String toString() {
            StringBuilder s = new StringBuilder("{b:" + Integer.toBinaryString(bitset) + ",s:" + size);
            for (Node<K, V> next : nodes) {
                s.append("," + next.toString());
            }
            return s.append("}").toString();

        }
    }

}<|MERGE_RESOLUTION|>--- conflicted
+++ resolved
@@ -40,48 +40,9 @@
             return plus(0, key.hashCode(), key, value);
         }
 
-<<<<<<< HEAD
-    default Node<K,V> put(K key, V value){
-      return plus(0,key.hashCode(),key,value);
-    }
-    default Option<V> get(K key){
-      return get(0,key.hashCode(),key);
-    }
-    default V getOrElse(K key, V alt){
-      return getOrElse(0,key.hashCode(),key,alt);
-    }
-    default boolean containsKey(K key){
-      return get(key).isPresent();
-    }
-    default Node<K,V> minus( K key){
-      return minus(0,key.hashCode(),key);
-    }
-    public Node<K,V> plus(int bitShiftDepth, int hash, K key, V value);
-    public Option<V> get(int bitShiftDepth, int hash, K key);
-    public V getOrElse(int bitShiftDepth, int hash, K key, V alt);
-    public V getOrElseGet(int bitShiftDepth, int hash, K key, Supplier<? extends V> alt);
-    public Node<K,V> minus(int bitShiftDepth, int hash, K key);
-    int size();
-    LazySeq<Tuple2<K,V>> lazyList();
-    ReactiveSeq<Tuple2<K, V>> stream();
-    default ReactiveSeq<Tuple2<K, V>> streamNaturalOrder(){
-        return stream();
-    }
-  }
-
-
-  public static final class EmptyNode<K,V> implements Node<K,V>{
-    private static final long serialVersionUID = 1L;
-    static final EmptyNode Instance = new EmptyNode();
-    @Override
-    public Node<K, V> plus(int bitShiftDepth, int hash, K key, V value) {
-      return new ValueNode<>(hash,key,value);
-    }
-=======
         default Option<V> get(K key) {
             return get(0, key.hashCode(), key);
         }
->>>>>>> 054c22e6
 
         default V getOrElse(K key, V alt) {
             return getOrElse(0, key.hashCode(), key, alt);
@@ -110,6 +71,9 @@
         LazySeq<Tuple2<K, V>> lazyList();
 
         ReactiveSeq<Tuple2<K, V>> stream();
+        default ReactiveSeq<Tuple2<K, V>> streamNaturalOrder(){
+            return stream();
+        }
     }
 
 
@@ -229,45 +193,9 @@
             return isMatch(hash, key) ? EmptyNode.Instance : this;
         }
 
-<<<<<<< HEAD
-      @Override
-      public ReactiveSeq<Tuple2<K, V>> streamNaturalOrder() {
-          return stream().sorted(Comparators.naturalOrderIdentityComparator());
-      }
-
-      public String toString(){
-      return "[COLLISION : h:"+hash+","+bucket.toString()+"]";
-    }
-  }
-  @AllArgsConstructor
-  @EqualsAndHashCode
-  public static final class BitsetNode<K,V> implements Node<K,V>{
-    public final int bitset;
-    private final int size;
-    private final Node<K,V>[] nodes;
-    private static final long serialVersionUID = 1L;
-    @Override
-    public Node<K, V> plus(int bitShiftDepth, int hash, K key, V value) {
-      int bitPos = bitpos(hash, bitShiftDepth);
-      int arrayPos = index(bitPos);
-      Node<K,V> node = (absent(bitPos) ? EmptyNode.Instance : nodes[arrayPos]).plus(bitShiftDepth +BITS_IN_INDEX,hash,key,value);
-      if(absent(bitPos)) {
-        int addedBit = bitset | bitPos;
-        Node<K, V>[] addedNodes = new Node[nodes.length + 1];
-        System.arraycopy(nodes, 0, addedNodes, 0, arrayPos);
-        addedNodes[arrayPos] = node;
-        System.arraycopy(nodes, arrayPos, addedNodes, arrayPos + 1, nodes.length - arrayPos);
-        return new BitsetNode<>(addedBit, size(addedNodes), addedNodes);
-      }else{
-        Node<K,V>[] updatedNodes = Arrays.copyOf(nodes, nodes.length);
-        updatedNodes[arrayPos] = node;
-        return new BitsetNode<>(bitset, size(updatedNodes), updatedNodes);
-      }
-=======
         public int hash() {
             return hash;
         }
->>>>>>> 054c22e6
 
         @Override
         public int size() {
@@ -361,6 +289,10 @@
                 return new CollisionNode<>(hash, bucket.filter(t -> !Objects.equals(key, t._1())));
             }
             return this;
+        }
+        @Override
+        public ReactiveSeq<Tuple2<K, V>> streamNaturalOrder() {
+            return stream().sorted(Comparators.naturalOrderIdentityComparator());
         }
 
         @Override
