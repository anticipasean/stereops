package cyclops.data.base;

import cyclops.control.Option;
import cyclops.data.base.HAMT.BitsetNode;
import cyclops.data.base.HAMT.Node;
import org.junit.Ignore;
import org.junit.Test;
import org.mockito.Mockito;

import java.util.function.Supplier;

import static org.hamcrest.Matchers.equalTo;
import static org.junit.Assert.*;
import static org.mockito.Mockito.never;
import static org.mockito.Mockito.times;
import static org.mockito.Mockito.verify;
import static org.mockito.Mockito.when;

public class HAMTTest {
    Integer one = 1;
    Integer minusOne = -1;
    Integer two = 2;
    Integer thirtyOne = 31;

    @Test
    public void empty() throws Exception {
        Node<Integer, Integer> node = HAMT.<Integer, Integer>empty();
        assertThat(node.size(), equalTo(0));
    }

    @Test
    public void put1() throws Exception {
        Node<Integer, Integer> node = HAMT.<Integer, Integer>empty().plus(0, one.hashCode(), one, one);
        assertThat(node.get(0, one.hashCode(), one), equalTo(Option.some(1)));
    }

    @Test
    public void putMany() throws Exception {
        Node<Integer, Integer> node = HAMT.<Integer, Integer>empty();
        for (int i = 0; i < 1026; i++) {

            Integer next = i;
            node = node.plus(0, next.hashCode(), next, next);
            assertThat(node.toString(), node.get(0, next.hashCode(), next), equalTo(Option.some(next)));
            node = node.plus(0, minusOne.hashCode(), minusOne, minusOne);
        }
        System.out.println(node);
        node = node.plus(0, minusOne.hashCode(), minusOne, minusOne);
        assertTrue(node.get(0, minusOne.hashCode(), minusOne).isPresent());
        System.out.println(node);
    }

    @Test
    public void put31() throws Exception {
        Node<Integer, Integer> node = HAMT.<Integer, Integer>empty();
        for (int i = 0; i < 32; i++) {

            Integer next = i;
            if (i == 31) {
                System.out.println("31");
                System.out.println("Before : " + node);
                assertTrue(node.get(0, minusOne.hashCode(), minusOne).isPresent());
            }
            node = node.plus(0, next.hashCode(), next, next);
            if (i == 31) {
                System.out.println("After : " + node);
            }
            assertThat(node.toString(), node.get(0, next.hashCode(), next), equalTo(Option.some(next)));
            if (i == 10)
                node = node.plus(0, minusOne.hashCode(), minusOne, minusOne);
        }
        System.out.println(node);
        node = node.plus(0, minusOne.hashCode(), minusOne, minusOne);
        assertTrue(node.get(0, thirtyOne.hashCode(), thirtyOne).isPresent());
        assertTrue(node.get(0, minusOne.hashCode(), minusOne).isPresent());
        System.out.println(node);
    }

    @Test
    public void put31DiffValues() throws Exception {
        Node<Integer, Integer> node = HAMT.<Integer, Integer>empty();
        for (int i = 0; i < 32; i++) {

            Integer next = i;
            if (i == 31) {
                System.out.println("31");
                System.out.println("Before : " + node);
                assertTrue(node.get(0, minusOne.hashCode(), minusOne).isPresent());
            }
            node = node.plus(0, next.hashCode(), next, next);
            node = node.plus(0, next.hashCode(), next + 1, next + 1);
            node = node.plus(0, next.hashCode(), next + 2, next + 2);
            node = node.plus(0, next.hashCode(), next + 3, next + 3);
            if (i == 31) {
                System.out.println("After : " + node);
            }
            assertThat(node.toString(), node.get(0, next.hashCode(), next), equalTo(Option.some(next)));
            if (i == 10) {
                node = node.plus(0, minusOne.hashCode(), minusOne, minusOne);
                node = node.plus(0, minusOne.hashCode(), minusOne - 1, minusOne - 1);
                node = node.plus(0, minusOne.hashCode(), minusOne - 2, minusOne - 2);
            }
        }
        System.out.println(node);
        node = node.plus(0, minusOne.hashCode(), minusOne, minusOne);
        assertTrue(node.get(0, thirtyOne.hashCode(), thirtyOne).isPresent());
        assertTrue(node.get(0, minusOne.hashCode(), minusOne).isPresent());
        System.out.println(node);
    }

    @Test
    public void minusEmpty() {
        Node<Integer, Integer> node = HAMT.<Integer, Integer>empty();
        assertThat(node.minus(10), equalTo(node));
    }

    @Test
    public void minusCollision() {
        Node<Integer, Integer> node = HAMT.<Integer, Integer>empty();

        Node<Integer, Integer> node2 = node.plus(0, 10, 100, 80).plus(0, 10, 110, -1);

        assertThat(node2.size(), equalTo(2));
        System.out.println(node + " " + node.size());
        Node<Integer, Integer> node3 = node2.minus(0, 10, 110);
        assertThat(node3.size(), equalTo(1));
        Node<Integer, Integer> node4 = node2.minus(0, 10, 100);
        assertThat(node4.size(), equalTo(1));
        Node<Integer, Integer> node5 = node2.minus(0, 10, 8000);
        assertThat(node5.size(), equalTo(2));
    }

    @Test
    public void minusCollision100() {
        Node<Integer, Integer> node = HAMT.<Integer, Integer>empty();
        for (int i = 0; i < 100; i++) {
            node = node.plus(0, i * 30000, i * 30000, i);
        }

        Node<Integer, Integer> node2 = node.plus(0, 10, 100, 80).plus(0, 10, 110, -1);

        assertThat(node2.size(), equalTo(102));
        System.out.println(node + " " + node.size());
        Node<Integer, Integer> node3 = node2.minus(0, 10, 110);
        assertThat(node3.size(), equalTo(101));
        Node<Integer, Integer> node4 = node2.minus(0, 10, 100);
        assertThat(node4.size(), equalTo(101));
        Node<Integer, Integer> node5 = node2.minus(0, 10, 8000);
        assertThat(node5.size(), equalTo(102));
    }

    @Test
    public void minusCollisionMinus100() {
        Node<Integer, Integer> node = HAMT.<Integer, Integer>empty();
        for (int i = 100; i > 0; i--) {
            node = node.plus(0, i * 30000, i * 30000, i);
        }

        Node<Integer, Integer> node2 = node.plus(0, 10, 100, 80).plus(0, 10, 110, -1);

        assertThat(node2.size(), equalTo(102));
        System.out.println(node + " " + node.size());
        Node<Integer, Integer> node3 = node2.minus(0, 10, 110);
        assertThat(node3.size(), equalTo(101));
        Node<Integer, Integer> node4 = node2.minus(0, 10, 100);
        assertThat(node4.size(), equalTo(101));
        Node<Integer, Integer> node5 = node2.minus(0, 10, 8000);
        assertThat(node5.size(), equalTo(102));

        for (int i = 100; i > 0; i--) {
            node = node.minus(0, i * 30000, i * 30000);
        }
        assertThat(node.size(), equalTo(0));

    }

    @Test
    public void orderCompare() {
        HAMT.Node<String, String> a = HAMT.<String, String>empty().put("hello", "world").put("world", "hello");
        HAMT.Node<String, String> b = HAMT.<String, String>empty().put("world", "hello").put("hello", "world");

        assertThat(a, equalTo(b));
    }


    @Test
    @Ignore
    public void problemBitsetNode() {
        Node<Integer, Integer>[] nodes = new Node[2];
        nodes[0] = new HAMT.ValueNode<>(-1, -1, -1);
        nodes[1] = new HAMT.ValueNode<>(31, 31, 31);
        BitsetNode<Integer, Integer> node = new BitsetNode<Integer, Integer>(new Long(Long.parseLong("10000000000000000000000000000001", 2)).intValue(),
                                                                             2, nodes);

        System.out.println("index " + node.bitpos(thirtyOne.hashCode(), 0));
        System.out.println("index " + node.bitpos(thirtyOne.hashCode(), 5));
        System.out.println("index " + node.bitpos(thirtyOne.hashCode(), 10));

        System.out.println("index " + node.bitpos(minusOne.hashCode(), 0));
        System.out.println("index " + node.bitpos(minusOne.hashCode(), 5));
        System.out.println("index " + node.bitpos(minusOne.hashCode(), 10));

        // assertTrue(node.get(10,minusOne.hashCode(),minusOne).isPresent());
        assertTrue(node.get(10, thirtyOne.hashCode(), thirtyOne).isPresent());
    }

    @Test
    public void bitSetShouldCallSupplierOnlyIfKeyIsNotPresent() {
        Node<Integer, String>[] nodes = new Node[2];
        nodes[0] = new HAMT.ValueNode<>(0, 0, "-100");
        nodes[1] = new HAMT.ValueNode<>(31, 31, "3100");
        BitsetNode<Integer, String> node = new BitsetNode<>(1, 2, nodes);

        Supplier<String> supplier = Mockito.mock(Supplier.class);
        when(supplier.get()).thenReturn("100000");

        String val = node.getOrElseGet(0, 0, 0, supplier);
        assertEquals("-100", val);
        verify(supplier, never()).get();

        val = node.getOrElseGet(0, 10, 10, supplier);
        assertEquals("100000", val);
        verify(supplier, times(1)).get();
    }


    @Test
    public void replace() throws Exception {
        Node<Integer, Integer> node = HAMT.<Integer, Integer>empty().plus(0, 1, 1, 1);
        assertThat(node.size(), equalTo(1));
        assertThat(node.get(0, 1, 1), equalTo(Option.some(1)));
        node = node.plus(0, 1, 1, 2);
        assertThat(node.get(0, 1, 1), equalTo(Option.some(2)));
    }

    @Test
    public void replace12() throws Exception {
        Node<Integer, Integer> node = HAMT.<Integer, Integer>empty().plus(0, 1, 1, 1)
                                                                    .plus(0, 2, 2, 2)
                                                                    .plus(0, 1, 1, 1)
                                                                    .plus(0, 2, 2, 2);
        System.out.println(node);
        assertThat(node.size(), equalTo(2));

    }
<<<<<<< HEAD
    assertThat(node.size(),equalTo(0));

  }
  @Test
  public void orderCompare() {
    HAMT.Node<String, String> a =  HAMT.<String,String>empty().put("hello", "world").put("world", "hello");
    HAMT.Node<String, String> b = HAMT.<String, String> empty().put("world", "hello").put("hello", "world");

    assertThat(a,equalTo(b));
  }



  @Test //@Ignore
  public void problemBitsetNode(){
    Node<Integer, Integer>[] nodes = new Node[2];
    nodes[0] = new HAMT.ValueNode<>(-1,-1,-1);
    nodes[1] = new HAMT.ValueNode<>(31,31,31);
    BitsetNode<Integer,Integer> node = new BitsetNode<Integer,Integer>( new Long(Long.parseLong("10000000000000000000000000000001", 2)).intValue(),
      2,nodes);

    System.out.println("index "+  node.bitpos(thirtyOne.hashCode(), 0));
    System.out.println("index "+  node.bitpos(thirtyOne.hashCode(), 5));
    System.out.println("index "+  node.bitpos(thirtyOne.hashCode(), 10));

    System.out.println("index "+  node.bitpos(minusOne.hashCode(), 0));
    System.out.println("index "+  node.bitpos(minusOne.hashCode(), 5));
    System.out.println("index "+  node.bitpos(minusOne.hashCode(), 10));

    assertTrue(node.get(10,minusOne.hashCode(),minusOne).isPresent());
    assertTrue(node.get(10,thirtyOne.hashCode(),thirtyOne).isPresent());
  }

  @Test
  public void replace() throws Exception {
    Node<Integer, Integer> node = HAMT.<Integer, Integer>empty().plus(0,1,1,1);
    assertThat(node.size(),equalTo(1));
    assertThat(node.get(0,1,1),equalTo(Option.some(1)));
    node = node.plus(0,1,1,2);
    assertThat(node.get(0,1,1),equalTo(Option.some(2)));
  }
  @Test
  public void replace12() throws Exception {
    Node<Integer, Integer> node = HAMT.<Integer, Integer>empty().plus(0,1,1,1)
      .plus(0,2,2,2)
      .plus(0,1,1,1)
      .plus(0,2,2,2);
    System.out.println(node);
    assertThat(node.size(),equalTo(2));

  }
=======
>>>>>>> 054c22e6


}<|MERGE_RESOLUTION|>--- conflicted
+++ resolved
@@ -183,26 +183,7 @@
     }
 
 
-    @Test
-    @Ignore
-    public void problemBitsetNode() {
-        Node<Integer, Integer>[] nodes = new Node[2];
-        nodes[0] = new HAMT.ValueNode<>(-1, -1, -1);
-        nodes[1] = new HAMT.ValueNode<>(31, 31, 31);
-        BitsetNode<Integer, Integer> node = new BitsetNode<Integer, Integer>(new Long(Long.parseLong("10000000000000000000000000000001", 2)).intValue(),
-                                                                             2, nodes);
-
-        System.out.println("index " + node.bitpos(thirtyOne.hashCode(), 0));
-        System.out.println("index " + node.bitpos(thirtyOne.hashCode(), 5));
-        System.out.println("index " + node.bitpos(thirtyOne.hashCode(), 10));
-
-        System.out.println("index " + node.bitpos(minusOne.hashCode(), 0));
-        System.out.println("index " + node.bitpos(minusOne.hashCode(), 5));
-        System.out.println("index " + node.bitpos(minusOne.hashCode(), 10));
-
-        // assertTrue(node.get(10,minusOne.hashCode(),minusOne).isPresent());
-        assertTrue(node.get(10, thirtyOne.hashCode(), thirtyOne).isPresent());
-    }
+
 
     @Test
     public void bitSetShouldCallSupplierOnlyIfKeyIsNotPresent() {
@@ -243,17 +224,6 @@
         assertThat(node.size(), equalTo(2));
 
     }
-<<<<<<< HEAD
-    assertThat(node.size(),equalTo(0));
-
-  }
-  @Test
-  public void orderCompare() {
-    HAMT.Node<String, String> a =  HAMT.<String,String>empty().put("hello", "world").put("world", "hello");
-    HAMT.Node<String, String> b = HAMT.<String, String> empty().put("world", "hello").put("hello", "world");
-
-    assertThat(a,equalTo(b));
-  }
 
 
 
@@ -277,26 +247,7 @@
     assertTrue(node.get(10,thirtyOne.hashCode(),thirtyOne).isPresent());
   }
 
-  @Test
-  public void replace() throws Exception {
-    Node<Integer, Integer> node = HAMT.<Integer, Integer>empty().plus(0,1,1,1);
-    assertThat(node.size(),equalTo(1));
-    assertThat(node.get(0,1,1),equalTo(Option.some(1)));
-    node = node.plus(0,1,1,2);
-    assertThat(node.get(0,1,1),equalTo(Option.some(2)));
-  }
-  @Test
-  public void replace12() throws Exception {
-    Node<Integer, Integer> node = HAMT.<Integer, Integer>empty().plus(0,1,1,1)
-      .plus(0,2,2,2)
-      .plus(0,1,1,1)
-      .plus(0,2,2,2);
-    System.out.println(node);
-    assertThat(node.size(),equalTo(2));
-
-  }
-=======
->>>>>>> 054c22e6
+
 
 
 }