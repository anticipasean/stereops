--- conflicted
+++ resolved
@@ -181,22 +181,7 @@
 		
 	}
 
-	@Test
-<<<<<<< HEAD
-	public void testConvertTo() {
-		Stream<Integer> toStream = just.convertTo(m->Stream.of((int)m.get()));
-		assertThat(toStream.collect(Collectors.toList()),equalTo(ListX.of(10)));
-	}
-
-	@Test
-	public void testConvertToAsync() {
-		FutureW<Stream<Integer>> async = just.convertToAsync(f->f.thenApply(i->Stream.of((int)i)));
-		
-		assertThat(async.get().collect(Collectors.toList()),equalTo(ListX.of(10)));
-	}
-
-	
-=======
+
     public void testConvertTo() {
         Stream<Integer> toStream = just.visit(m->Stream.of(m),()->Stream.of());
         assertThat(toStream.collect(Collectors.toList()),equalTo(ListX.of(10)));
@@ -208,11 +193,7 @@
         
         assertThat(async.get().collect(Collectors.toList()),equalTo(ListX.of(10)));
     }
-	@Test
-	public void testGetMatchable() {
-		assertThat(just.getMatchable(),equalTo(10));
-	}
->>>>>>> 66cb4d46
+	
 
 	@Test
 	public void testIterate() {
