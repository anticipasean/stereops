package com.aol.cyclops.functions.collections.extensions;


import static com.aol.cyclops.control.Matchable.then;
import static com.aol.cyclops.control.Matchable.when;
import static java.util.Arrays.asList;
import static java.util.Comparator.comparing;
import static org.hamcrest.Matchers.containsInAnyOrder;
import static org.hamcrest.Matchers.equalTo;
import static org.hamcrest.Matchers.greaterThan;
import static org.hamcrest.Matchers.hasItem;
import static org.hamcrest.Matchers.hasItems;
import static org.hamcrest.Matchers.is;
import static org.hamcrest.Matchers.lessThan;
import static org.hamcrest.Matchers.not;
import static org.jooq.lambda.tuple.Tuple.tuple;
import static org.junit.Assert.assertEquals;
import static org.junit.Assert.assertFalse;
import static org.junit.Assert.assertThat;
import static org.junit.Assert.assertTrue;

import java.io.Serializable;
import java.util.ArrayList;
import java.util.Arrays;
import java.util.Collection;
import java.util.Date;
import java.util.Iterator;
import java.util.LinkedList;
import java.util.List;
import java.util.Map;
import java.util.NoSuchElementException;
import java.util.Optional;
import java.util.Random;
import java.util.concurrent.Executor;
import java.util.concurrent.Executors;
import java.util.concurrent.TimeUnit;
import java.util.function.Function;
import java.util.function.Supplier;
import java.util.function.UnaryOperator;
import java.util.stream.Collectors;
import java.util.stream.Stream;

import org.jooq.lambda.Seq;
import org.jooq.lambda.tuple.Tuple;
import org.jooq.lambda.tuple.Tuple2;
import org.jooq.lambda.tuple.Tuple3;
import org.jooq.lambda.tuple.Tuple4;
import org.junit.Before;
import org.junit.Ignore;
import org.junit.Test;

import com.aol.cyclops.CyclopsCollectors;
import com.aol.cyclops.Monoid;
import com.aol.cyclops.Monoids;
import com.aol.cyclops.Reducers;
import com.aol.cyclops.Semigroups;
import com.aol.cyclops.control.AnyM;
import com.aol.cyclops.control.LazyReact;
import com.aol.cyclops.control.Matchable;
import com.aol.cyclops.control.Maybe;
import com.aol.cyclops.control.ReactiveSeq;
import com.aol.cyclops.control.StreamUtils;
import com.aol.cyclops.control.Streamable;
import com.aol.cyclops.control.Trampoline;
import com.aol.cyclops.data.async.QueueFactories;
import com.aol.cyclops.data.collections.extensions.CollectionX;
import com.aol.cyclops.data.collections.extensions.FluentCollectionX;
import com.aol.cyclops.data.collections.extensions.standard.ListX;
import com.aol.cyclops.data.collections.extensions.standard.ListXImpl;
import com.aol.cyclops.util.SimpleTimer;
import com.aol.cyclops.util.function.Predicates;

import lombok.AllArgsConstructor;
import lombok.EqualsAndHashCode;
import reactor.core.publisher.Flux;
import reactor.core.publisher.Mono;

public abstract class AbstractCollectionXTest {
	public abstract <T> FluentCollectionX<T> empty();
	public abstract <T> FluentCollectionX<T> of(T... values);
	public abstract  FluentCollectionX<Integer> range(int start, int end);
	public abstract  FluentCollectionX<Long> rangeLong(long start, long end);
	public abstract <T> FluentCollectionX<T> iterate(int times, T seed, UnaryOperator<T> fn);
	public abstract <T> FluentCollectionX<T> generate(int times,Supplier<T> fn);
	public abstract <U,T> FluentCollectionX<T> unfold(U seed,Function<? super U,Optional<Tuple2<T,U>>> unfolder);
	public static final LazyReact r = new LazyReact(10,10);
	
	int captured=-1;
<<<<<<< HEAD
	static Executor ex = Executors.newFixedThreadPool(1);
    @Test
    public void foldFuture(){
        assertThat(of(1,2,3).foldFuture(l->l.reduce(Monoids.intSum), ex).get(),equalTo(6));
    }
    @Test
    public void foldLazy(){
        assertThat(of(1,2,3).foldLazy(l->l.reduce(Monoids.intSum), ex).get(),equalTo(6));
    }
    @Test
    public void foldTry(){
        assertThat(of(1,2,3).foldTry(l->l.reduce(Monoids.intSum), Throwable.class).get(),equalTo(6));
    }
=======
   
	
>>>>>>> 6dfd75e3
	@Test
	public void testRange(){
	    assertThat(range(0,2).size(),equalTo(2));
	}
	@Test
    public void testRangeLong(){
        assertThat(rangeLong(0,2).size(),equalTo(2));
    }
	@Test
    public void testIterate(){
        assertThat(iterate(5,1,i->i+1).size(),equalTo(5));
    }
	
	@Test
    public void testGenerate(){
	    count = 0;
        assertThat(generate(5,()->"hello"+(count++)).size(),equalTo(5));
    }
	@Test
    public void testUnfold(){
	    Function<Integer,Optional<Tuple2<Integer,Integer>>> fn= i-> i<=6 ? Optional.of(Tuple.tuple(i,i+1)) : Optional.empty();
	  
        assertThat(unfold(1,fn ).size(),equalTo(6));
    }
	
	@Test
    public void mergePublisherFlux() throws InterruptedException{
      
        assertThat(of(1,2,3)
                        .mergePublisher(Arrays.asList(Flux.just(10,20),Mono.just(4),Maybe.of(5)))
                        .toListX(),hasItems(10,20,1,2,3,4,5));
        
    }
	@Test
    public void mergePublisher() throws InterruptedException{
      
        assertThat(of(1,2,3)
                        .mergePublisher(Arrays.asList(Maybe.of(4),Maybe.of(5)))
                        .toListX(),hasItems(1,2,3,4,5));
        
    }
    @Test
    public void mergePublisherSize() throws InterruptedException{
      
        assertThat(of(1,2,3)
                        .mergePublisher(Arrays.asList(Maybe.of(4),Maybe.of(5)))
                        .toListX().size(),equalTo(5));
        
    }
    @Test
    public void mergePublisherWithAsync() throws InterruptedException{
        assertThat(of(1,2,3)
                        .mergePublisher(Arrays.asList(Maybe.of(4),Maybe.of(5)),QueueFactories.unboundedQueue())
                        .toListX(),hasItems(1,2,3,4,5));
        
    }
    @Test
    public void mergePublisherWithSizeAsync() throws InterruptedException{
        assertThat(of(1,2,3)
                        .mergePublisher(Arrays.asList(Maybe.of(4),Maybe.of(5)),QueueFactories.unboundedQueue())
                        .toListX().size(),equalTo(5));
        
    }
    
    @Test
    public void mergePublisherAsync() throws InterruptedException{
       
       
       
      assertThat(of(3,2,1)
               .mergePublisher(ReactiveSeq.generate(()->r.generate(()->1).peek(a->sleep2(a*100)).limit(5).async()).limit(2).toList())
               .toListX().size(),equalTo(13));
    }
    @Test
    public void flatMapPublisher() throws InterruptedException{
        
        assertThat(of(1,2,3)
                        .flatMapPublisher(i->Maybe.of(i))
                        .toListX(),equalTo(Arrays.asList(1,2,3)));
        
        
    }
    
    @Test
    public void flatMapPublisherWithAsync() throws InterruptedException{
        
           for(int x=0;x<10_000;x++){
               
           assertThat(of(1,2,3)
                           .flatMapPublisher(i->Maybe.of(i),500,QueueFactories.unboundedQueue())
                           .toListX(),hasItems(1,2,3));
           }
           
   }
    @Test
    public void flatMapPublisherFlux() throws InterruptedException{
        
        assertThat(of(1,2,3)
                        .flatMapPublisher(i->Flux.just(i,i*10))
                        .toListX(),hasItems(1,10,2,20,3,30));
        
        
    }
    
    @Test
    public void flatMapPublisherWithAsyncFlux() throws InterruptedException{
        
           for(int x=0;x<10_000;x++){
               
           assertThat(of(1,2,3)
                           .flatMapPublisher(i->Flux.just(i,i*10),500,QueueFactories.unboundedQueue())
                           .toListX(),hasItems(1,10,2,20,3,30));
           }
           
   }
    private void sleep2(int time){
        try {
            Thread.sleep(time);
        } catch (InterruptedException e) {
            // TODO Auto-generated catch block
            e.printStackTrace();
        }
    }
    @Test
    public void flatMapPublisherAsync() throws InterruptedException{
       LazyReact r = new LazyReact(10,10);
       
      
      assertThat(of(3,2,1)
               .flatMapPublisher(i-> r.generate(()->i).peek(a->sleep2(a*100)).limit(5).async())
               .toListX().size(),equalTo(15));
       
    }
	@Test
	public void plusOne(){
	    assertThat(of().plus(1),hasItem(1));
	}
	@Test
    public void plusTwo(){
        assertThat(of().plus(1).plus(2),hasItems(1,2));
    }
	@Test
    public void plusOneOrder(){
        assertThat(of().plusInOrder(1),hasItem(1));
    }
	@Test
    public void plusAllOne(){
        assertThat(of().plusAll(of(1)),hasItem(1));
    }
    @Test
    public void plusAllTwo(){
        assertThat(of().plusAll(of(1)).plus(2),hasItems(1,2));
    }
    
	@Test
    public void minusOne(){
        assertThat(of().minus(1).size(),equalTo(0));
    }
	@Test
    public void minusOneNotEmpty(){
        assertThat(of(1).minus(1).size(),equalTo(0));
    }
	@Test
    public void minusOneTwoValues(){
        assertThat(of(1,2).minus(1),hasItem(2));
        assertThat(of(1,2).minus(1),not(hasItem(1)));
    }
	@Test
    public void minusAllOne(){
        assertThat(of().minusAll(of(1)).size(),equalTo(0));
    }
    @Test
    public void minusAllOneNotEmpty(){
        assertThat(of(1).minusAll(of(1)).size(),equalTo(0));
    }
    @Test
    public void minusAllOneTwoValues(){
        assertThat(of(1,2).minusAll(of(1)),hasItem(2));
        assertThat(of(1,2).minusAll(of(1)),not(hasItem(1)));
    }
	
	@Test
    public void notNull(){
        assertThat(of(1,2,3,4,5).notNull(),hasItems(1,2,3,4,5));
    }
	@Test
	public void retainAll(){
	    assertThat(of(1,2,3,4,5).retainAll((Iterable<Integer>)of(1,2,3)),hasItems(1,2,3));
	}
	
	@Test
    public void retainAllSeq(){
        assertThat(of(1,2,3,4,5).retainAll(Seq.of(1,2,3)),hasItems(1,2,3));
    }
	@Test
    public void retainAllStream(){
        assertThat(of(1,2,3,4,5).retainAll(Stream.of(1,2,3)),hasItems(1,2,3));
    }
	@Test
    public void retainAllValues(){
        assertThat(of(1,2,3,4,5).retainAll(1,2,3),hasItems(1,2,3));
    }
	@Test
    public void removeAll(){
        assertThat(of(1,2,3,4,5).removeAll((Iterable<Integer>)of(1,2,3)),hasItems(4,5));
    }
    @Test
    public void removeAllSeq(){
        assertThat(of(1,2,3,4,5).removeAll(Seq.of(1,2,3)),hasItems(4,5));
    }
    @Test
    public void removeAllStream(){
        assertThat(of(1,2,3,4,5).removeAll(Stream.of(1,2,3)),hasItems(4,5));
    }
    @Test
    public void removeAllValues(){
        assertThat(of(1,2,3,4,5).removeAll(1,2,3),hasItems(4,5));
    }
	@Test
    public void testAnyMatch(){
        assertThat(of(1,2,3,4,5).anyMatch(it-> it.equals(3)),is(true));
    }
    @Test
    public void testAllMatch(){
        assertThat(of(1,2,3,4,5).allMatch(it-> it>0 && it <6),is(true));
    }
    @Test
    public void testNoneMatch(){
        assertThat(of(1,2,3,4,5).noneMatch(it-> it==5000),is(true));
    }
    
    
    @Test
    public void testAnyMatchFalse(){
        assertThat(of(1,2,3,4,5).anyMatch(it-> it.equals(8)),is(false));
    }
    @Test
    public void testAllMatchFalse(){
        assertThat(of(1,2,3,4,5).allMatch(it-> it<0 && it >6),is(false));
    }
   
    @Test
    public void testMapReduce(){
        assertThat(of(1,2,3,4,5).map(it -> it*100).reduce( (acc,next) -> acc+next).get(),is(1500));
    }
    @Test
    public void testMapReduceSeed(){
        assertThat(of(1,2,3,4,5).map(it -> it*100).reduce( 50,(acc,next) -> acc+next),is(1550));
    }
    
    
    @Test
    public void testMapReduceCombiner(){
        assertThat(of(1,2,3,4,5).map(it -> it*100).reduce( 0,
                (acc, next) -> acc+next,
                Integer::sum),is(1500));
    }
    @Test
    public void testFindFirst(){
        assertThat(Arrays.asList(1,2,3),hasItem(of(1,2,3,4,5).filter(it -> it <3).findFirst().get()));
    }
    @Test
    public void testFindAny(){
        assertThat(Arrays.asList(1,2,3),hasItem(of(1,2,3,4,5).filter(it -> it <3).findAny().get()));
    }
    @Test
    public void testDistinct(){
        assertThat(of(1,1,1,2,1).distinct().collect(Collectors.toList()).size(),is(2));
        assertThat(of(1,1,1,2,1).distinct().collect(Collectors.toList()),hasItem(1));
        assertThat(of(1,1,1,2,1).distinct().collect(Collectors.toList()),hasItem(2));
    }
    
   
    @Test
    public void testMax2(){
        assertThat(of(1,2,3,4,5).max((t1,t2) -> t1-t2).get(),is(5));
    }
    @Test
    public void testMin2(){
        assertThat(of(1,2,3,4,5).min((t1,t2) -> t1-t2).get(),is(1));
    }
    
   

    
   
    @Test
    public void sorted() {
        assertThat(of(1,5,3,4,2).sorted().collect(Collectors.toList()),is(Arrays.asList(1,2,3,4,5)));
    }
    @Test
    public void sortedComparator() {
        assertThat(of(1,5,3,4,2).sorted((t1,t2) -> t2-t1).collect(Collectors.toList()).size(),is(5));
    }
    @Test
    public void forEach() {
        List<Integer> list = new ArrayList<>();
        of(1,5,3,4,2).forEach(it-> list.add(it));
        assertThat(list,hasItem(1));
        assertThat(list,hasItem(2));
        assertThat(list,hasItem(3));
        assertThat(list,hasItem(4));
        assertThat(list,hasItem(5));
        
    }
    
    
    @Test
    public void testToArray() {
        assertThat( Arrays.asList(1,2,3,4,5),hasItem(of(1,5,3,4,2).toArray()[0]));
    }
   

    @Test
    public void testCount(){
        assertThat(of(1,5,3,4,2).count(),is(5L));
    }

    
    @Test
    public void collect(){
        assertThat(of(1,2,3,4,5).collect(Collectors.toList()).size(),is(5));
        assertThat(of(1,1,1,2).collect(Collectors.toSet()).size(),is(2));
    }
    @Test
    public void testFilter(){
        assertThat(of(1,1,1,2).filter(it -> it==1).collect(Collectors.toList()),hasItem(1));
    }
    @Test
    public void testFilterNot(){
        assertThat(of(1,1,1,2).filterNot(it -> it==1).collect(Collectors.toList()),hasItem(2));
    }
    @Test
    public void testMap2(){
        assertThat(of(1).map(it->it+100).collect(Collectors.toList()).get(0),is(101));
    }
    Object val;
    @Test
    public void testPeek2(){
        val = null;
        List l = of(1).map(it->it+100)
                        .peek(it -> val=it)
                        .collect(Collectors.toList());
        System.out.println(l);
        assertThat(val,is(101));
    }
	
	@SuppressWarnings("serial")
    public class X extends Exception {
    }

	@Test
	public void flatMapEmpty(){
	    assertThat(empty().flatMap(i->of(1,2,3)).size(),equalTo(0));
	}
	@Test
    public void flatMap(){
        assertThat(of(1).flatMap(i->of(1,2,3)),hasItems(1,2,3));
    }
	@Test
	public void slice(){
	    assertThat(of(1,2,3).slice(0,3),hasItems(1,2,3));
	    assertThat(empty().slice(0,2).size(),equalTo(0));
	}
	@Test
    public void testLimit(){
        assertThat(of(1,2,3,4,5).limit(2).collect(Collectors.toList()).size(),is(2));
    }
    @Test
    public void testSkip(){
        assertThat(of(1,2,3,4,5).skip(2).collect(Collectors.toList()).size(),is(3));
    }
    @Test
    public void testMax(){
        assertThat(of(1,2,3,4,5).max((t1,t2) -> t1-t2).get(),is(5));
    }
    @Test
    public void testMin(){
        assertThat(of(1,2,3,4,5).min((t1,t2) -> t1-t2).get(),is(1));
    }
	
	@Test
    public void testOnEmpty() throws X {
        assertEquals(asList(1), of().onEmpty(1).toListX());
        assertEquals(asList(1), of().onEmptyGet(() -> 1).toListX());

        assertEquals(asList(2), of(2).onEmpty(1).toListX());
        assertEquals(asList(2), of(2).onEmptyGet(() -> 1).toListX());
        assertEquals(asList(2), of(2).onEmptyThrow(() -> new X()).toListX());

        
    }
    @Test
    public void visit(){
        
        String res= of(1,2,3).visit((x,xs)-> xs.join(x>2? "hello" : "world"),
                                                              ()->"boo!");
                    
        assertThat(res,equalTo("2world3"));
    }
   
    @Test
    public void when2(){
        
        Integer res =   of(1,2,3).visit((x,xs)->x,()->10);
        System.out.println(res);
    }
    @Test
    public void whenNilOrNot(){
        String res1=    of(1,2,3).visit((x,xs)-> x>2? "hello" : "world",()->"EMPTY");
    }
 
	
	@Test
	public void testCollectable(){
		assertThat(of(1,2,3).collectable().anyMatch(i->i==2),equalTo(true));
	}
	@Test
	public void dropRight(){
		assertThat(of(1,2,3).dropRight(1).toList(),hasItems(1,2));
	}
	@Test
	public void dropRightEmpty(){
		assertThat(of().dropRight(1).toList(),equalTo(Arrays.asList()));
	}
	
	@Test
	public void dropUntil(){
		assertThat(of(1,2,3,4,5).dropUntil(p->p==2).toList().size(),lessThan(5));
	}
	@Test
	public void dropUntilEmpty(){
		assertThat(of().dropUntil(p->true).toList(),equalTo(Arrays.asList()));
	}
	@Test
	public void dropWhile(){
		assertThat(of(1,2,3,4,5).dropWhile(p->p<6).toList().size(),lessThan(1));
	}
	@Test
	public void dropWhileEmpty(){
		assertThat(of().dropWhile(p->true).toList(),equalTo(Arrays.asList()));
	}
	@Test
    public void skipUntil(){
        assertThat(of(1,2,3,4,5).skipUntil(p->p==2).toListX().size(),lessThan(5));
    }
    @Test
    public void skipUntilEmpty(){
        assertThat(of().skipUntil(p->true).toListX(),equalTo(Arrays.asList()));
    }
    @Test
    public void skipWhile(){
        assertThat(of(1,2,3,4,5).skipWhile(p->p<6).toListX().size(),lessThan(1));
    }
    @Test
    public void skipWhileEmpty(){
        assertThat(of().skipWhile(p->true).toListX(),equalTo(Arrays.asList()));
    }
	@Test
	public void filter(){
		assertThat(of(1,2,3,4,5).filter(i->i<3).toList(),hasItems(1,2));
	}
	@Test
	public void findAny(){
		assertThat(of(1,2,3,4,5).findAny().get(),lessThan(6));
	}
	@Test
	public void findFirst(){
		assertThat(of(1,2,3,4,5).findFirst().get(),lessThan(6));
	}
	
	
	
	
	CollectionX<Integer> empty;
	CollectionX<Integer> nonEmpty;

	@Before
	public void setup(){
		empty = of();
		nonEmpty = of(1);
	}

	
	protected Object value() {
		
		return "jello";
	}
	private int value2() {
		
		return 200;
	}
	
	
	@Test
	public void batchBySize(){
		System.out.println(of(1,2,3,4,5,6).grouped(3).collect(Collectors.toList()));
		assertThat(of(1,2,3,4,5,6).grouped(3).collect(Collectors.toList()).size(),is(2));
	}
	

	

	
	@Test
	public void takeWhileTest(){
		
		List<Integer> list = new ArrayList<>();
		while(list.size()==0){
			list = of(1,2,3,4,5,6).takeWhile(it -> it<4)
						.peek(it -> System.out.println(it)).collect(Collectors.toList());
	
		}
		assertThat(Arrays.asList(1,2,3,4,5,6),hasItem(list.get(0)));
		
		
		
		
	}
	@Test
    public void limitWhileTest(){
        
        List<Integer> list = new ArrayList<>();
        while(list.size()==0){
            list = of(1,2,3,4,5,6).limitWhile(it -> it<4)
                        .toListX();
    
        }
        assertThat(Arrays.asList(1,2,3,4,5,6),hasItem(list.get(0)));
        
        
        
        
    }

    @Test
    public void testScanLeftStringConcat() {
        assertThat(of("a", "b", "c").scanLeft("", String::concat).toList().size(),
        		is(4));
    }
    @Test
    public void testScanLeftSum() {
    	assertThat(of("a", "ab", "abc").map(str->str.length()).scanLeft(0, (u, t) -> u + t).toList().size(), 
    			is(asList(0, 1, 3, 6).size()));
    }
    @Test
    public void testScanRightStringConcatMonoid() {
        assertThat(of("a", "b", "c").scanRight(Monoid.of("", String::concat)).toList().size(),
            is(asList("", "c", "bc", "abc").size()));
    }
    @Test
    public void testScanRightStringConcat() {
        assertThat(of("a", "b", "c").scanRight("", String::concat).toList().size(),
            is(asList("", "c", "bc", "abc").size()));
    }
    @Test
    public void testScanRightSum() {
    	assertThat(of("a", "ab", "abc").map(str->str.length()).scanRight(0, (t, u) -> u + t).toList().size(),
            is(asList(0, 3, 5, 6).size()));

        
    }

    

   
    

   
   
    
    @Test
    public void testIterable() {
        List<Integer> list = of(1, 2, 3).toCollection(LinkedList::new);

        for (Integer i :of(1, 2, 3)) {
            assertThat(list,hasItem(i));
        }
    }
	

	   
	   
	   

		
	    @Test
	    public void testGroupByEager() {
	        Map<Integer, List<Integer>> map1 =of(1, 2, 3, 4).groupBy(i -> i % 2);
	       
	        assertThat(map1.get(0),hasItem(2));
	        assertThat(map1.get(0),hasItem(4));
	        assertThat(map1.get(1),hasItem(1));
	        assertThat(map1.get(1),hasItem(3));
	        
	        assertEquals(2, map1.size());

	     
	    }
	    

	    @Test
	    public void testJoin() {
	        assertEquals("123".length(),of(1, 2, 3).join().length());
	        assertEquals("1, 2, 3".length(), of(1, 2, 3).join(", ").length());
	        assertEquals("^1|2|3$".length(), of(1, 2, 3).join("|", "^", "$").length());
	        
	      
	    }

	    
	   
	  

	   
	    @Test
	    public void testSkipWhile() {
	        Supplier<CollectionX<Integer>> s = () -> of(1, 2, 3, 4, 5);

	        assertTrue(s.get().dropWhile(i -> false).toList().containsAll(asList(1, 2, 3, 4, 5)));
	      
	        assertEquals(asList(), s.get().dropWhile(i -> true).toList());
	    }

	    @Test
	    public void testSkipUntil() {
	        Supplier<CollectionX<Integer>> s = () -> of(1, 2, 3, 4, 5);

	        assertEquals(asList(), s.get().dropUntil(i -> false).toList());
	        assertTrue(s.get().dropUntil(i -> true).toList().containsAll(asList(1, 2, 3, 4, 5)));
		  }

	   

	    @Test
	    public void testLimitWhile() {
	        Supplier<CollectionX<Integer>> s = () -> of(1, 2, 3, 4, 5);

	        assertEquals(asList(), s.get().takeWhile(i -> false).toList());
	        assertTrue( s.get().takeWhile(i -> i < 3).toList().size()!=5);       
	        assertTrue(s.get().takeWhile(i -> true).toList().containsAll(asList(1, 2, 3, 4, 5)));
	    }

	    @Test
	    public void testTakeUntil() {
	        

	        assertTrue(of(1, 2, 3, 4, 5).takeUntil(i -> false).toList().containsAll(asList(1, 2, 3, 4, 5)));
	        assertFalse(of(1, 2, 3, 4, 5).takeUntil(i -> i % 3 == 0).toList().size()==5);
	        
	        assertEquals(asList(), of(1, 2, 3, 4, 5).takeUntil(i -> true).toList());
	    }

	    @Test
        public void testLimitUntil() {
            

            assertTrue(of(1, 2, 3, 4, 5).limitUntil(i -> false).toListX().containsAll(asList(1, 2, 3, 4, 5)));
            assertFalse(of(1, 2, 3, 4, 5).limitUntil(i -> i % 3 == 0).toListX().size()==5);
            
            assertEquals(asList(), of(1, 2, 3, 4, 5).limitUntil(i -> true).toListX());
        }

	    

	    @Test
	    public void testMinByMaxBy() {
	        Supplier<CollectionX<Integer>> s = () -> of(1, 2, 3, 4, 5, 6);

	        assertEquals(1, (int) s.get().maxBy(t -> Math.abs(t - 5)).get());
	        assertEquals(5, (int) s.get().minBy(t -> Math.abs(t - 5)).get());

	        assertEquals(6, (int) s.get().maxBy(t -> "" + t).get());
	        assertEquals(1, (int) s.get().minBy(t -> "" + t).get());
	    }

	   
	   

		@Test
		public void onePer(){
			SimpleTimer timer = new SimpleTimer();
			System.out.println(of(1,2,3,4,5,6).onePer(1000,TimeUnit.NANOSECONDS).collect(Collectors.toList()));
			assertThat(of(1,2,3,4,5,6).onePer(1000,TimeUnit.NANOSECONDS).collect(Collectors.toList()).size(),is(6));
			assertThat(timer.getElapsedNanoseconds(),greaterThan(600l));
		}
		@Test
		public void xPer(){
			SimpleTimer timer = new SimpleTimer();
			System.out.println(of(1,2,3,4,5,6).xPer(6,1000,TimeUnit.NANOSECONDS).collect(Collectors.toList()));
			assertThat(of(1,2,3,4,5,6).xPer(6,100000000,TimeUnit.NANOSECONDS).collect(Collectors.toList()).size(),is(6));
			assertThat(timer.getElapsedNanoseconds(),lessThan(60000000l));
		}
	   

		@Test
		public void zip(){
			List<Tuple2<Integer,Integer>> list =
					of(1,2,3,4,5,6).zip(of(100,200,300,400))
													.peek(it -> System.out.println(it))
													
													.collect(Collectors.toList());
			System.out.println(list);
			
			List<Integer> right = list.stream().map(t -> t.v2).collect(Collectors.toList());
			
			assertThat(right,hasItem(100));
			assertThat(right,hasItem(200));
			assertThat(right,hasItem(300));
			assertThat(right,hasItem(400));
			
			List<Integer> left = list.stream().map(t -> t.v1).collect(Collectors.toList());
			assertThat(Arrays.asList(1,2,3,4,5,6),hasItem(left.get(0)));
			
			
		}

		
		@Test
		public void testScanLeftStringConcatMonoid() {
			assertThat(of("a", "b", "c").scanLeft(Reducers.toString("")).toList(), is(asList("", "a", "ab", "abc")));
		}

		@Test
		public void testScanLeftSumMonoid() {
			
			assertThat(of("a", "ab", "abc").map(str -> str.length()).
								peek(System.out::println).scanLeft(Reducers.toTotalInt()).toList(), is(asList(0, 1, 3, 6)));
		}

		

		@Test
		public void testScanRightSumMonoid() {
			assertThat(of("a", "ab", "abc").peek(System.out::println)
										.map(str -> str.length())
										.peek(System.out::println)
										.scanRight(Reducers.toTotalInt()).toList(), is(asList(0, 3, 5, 6)));

		}	

	@Test
	public void forEach2() {

		assertThat(of(1, 2, 3).forEach2(a -> Arrays.asList(0, 1, 2, 3, 4, 5, 6, 7, 8, 9), (a , b) -> a + b).toList().size(),
				equalTo(Arrays.asList(1, 2, 3, 4, 5, 6, 7, 8, 9, 10, 2, 3, 4, 5, 6, 7, 8, 9, 10, 11, 3, 4, 5, 6, 7, 8,
						9, 10, 11, 12).size()));
	}

	@Test
	public void forEach2Filter() {

		assertThat(of(1, 2, 3).forEach2(a -> Arrays.asList(0, 1, 2, 3, 4, 5, 6, 7, 8, 9, 10), (a , b) -> a > 2 && b < 8,
				(a ,b) -> a + b).toList().size(), equalTo(Arrays.asList(3, 4, 5, 6, 7, 8, 9, 10).size()));
	}
	    
  
	@Test
	public void onEmptySwitchEmpty(){
		assertThat(of().stream()
							.onEmptySwitch(()->Stream.of(1,2,3))
							.toList(),
							equalTo(Arrays.asList(1,2,3)));
				
	}
	@Test
	public void onEmptySwitch(){
		assertThat(of(4,5,6).stream()
							.onEmptySwitch(()->Stream.of(1,2,3))
							.toList(),
							equalTo(Arrays.asList(4,5,6)));
				
	}
	
	@Test
	public void elapsedIsPositive(){
		
		
		assertTrue(of(1,2,3,4,5).stream().elapsed().noneMatch(t->t.v2<0));
	}
	@Test
	public void timeStamp(){
		
		
		assertTrue(of(1,2,3,4,5)
							.stream()
							.timestamp()
							.allMatch(t-> t.v2 <= System.currentTimeMillis()));
		

	}
	@Test
	public void elementAt0(){
		assertThat(of(1).stream().elementAt(0).v1,equalTo(1));
	}
	@Test
	public void getMultple(){
		assertThat(of(1,2,3,4,5).stream().elementAt(2).v1,equalTo(3));
	}
	@Test
	public void getMultpleStream(){
		assertThat(of(1,2,3,4,5).stream().elementAt(2).v2.toList(),equalTo(Arrays.asList(1,2,3,4,5)));
	}
	@Test(expected=NoSuchElementException.class)
	public void getMultiple1(){
		of(1).stream().elementAt(1);
	}
	@Test(expected=NoSuchElementException.class)
	public void getEmpty(){
		of().stream().elementAt(0);
	}
	@Test
	public void get0(){
		assertTrue(of(1).get(0).isPresent());
	}
	@Test
	public void getAtMultple(){
		assertThat(of(1,2,3,4,5).get(2).get(),equalTo(3));
	}
	@Test
	public void getAt1(){
		assertFalse(of(1).get(1).isPresent());
	}
	@Test
	public void elementAtEmpty(){
		assertFalse(of().get(0).isPresent());
	}
	@Test
	public void singleTest(){
		assertThat(of(1).single(),equalTo(1));
	}
	@Test(expected=UnsupportedOperationException.class)
	public void singleEmpty(){
		of().single();
	}
	@Test(expected=UnsupportedOperationException.class)
	public void single2(){
		of(1,2).single();
	}
	@Test
	public void singleOptionalTest(){
		assertThat(of(1).singleOptional().get(),equalTo(1));
	}
	@Test
	public void singleOptionalEmpty(){
		assertFalse(of().singleOptional().isPresent());
	}
	@Test
	public void singleOptonal2(){
		assertFalse(of(1,2).singleOptional().isPresent());
	}
	
	@Test
	public void limitTimeEmpty(){
		List<Integer> result = ReactiveSeq.<Integer>of()
										.peek(i->sleep(i*100))
										.limit(1000,TimeUnit.MILLISECONDS)
										.toList();
		
		
		assertThat(result,equalTo(Arrays.asList()));
	}
	
	@Test
	public void skipTimeEmpty(){
		List<Integer> result = ReactiveSeq.<Integer>of()
										.peek(i->sleep(i*100))
										.skip(1000,TimeUnit.MILLISECONDS)
										.toList();
		
		
		assertThat(result,equalTo(Arrays.asList()));
	}
	private int sleep(Integer i) {
		try {
			Thread.currentThread().sleep(i);
		} catch (InterruptedException e) {
			
		}
		return i;
	}
	@Test
	public void testSkipLast(){
		assertThat(of(1,2,3,4,5)
							.skipLast(2)
							.toListX(),equalTo(Arrays.asList(1,2,3)));
	}
	@Test
	public void testSkipLastEmpty(){
		assertThat(of()
							.skipLast(2)
							.stream().collect(Collectors.toList()),equalTo(Arrays.asList()));
	}
	@Test
	public void testLimitLast(){
		assertThat(of(1,2,3,4,5)
							.limitLast(2)
							.stream().collect(Collectors.toList()),equalTo(Arrays.asList(4,5)));
	}
	@Test
    public void testTakeRight(){
        assertThat(of(1,2,3,4,5)
                            .takeRight(2)
                            .stream().collect(Collectors.toList()),equalTo(Arrays.asList(4,5)));
    }
	@Test
	public void testLimitLastEmpty(){
		assertThat(of()
							.limitLast(2)
							.stream().collect(Collectors.toList()),equalTo(Arrays.asList()));
	}
	@Test
	public void endsWith(){
		assertTrue(of(1,2,3,4,5,6)
				.endsWithIterable(Arrays.asList(5,6)));
	}
	@Test
	public void endsWithFalse(){
		assertFalse(of(1,2,3,4,5,6)
				.endsWithIterable(Arrays.asList(5,6,7)));
	}
	@Test
	public void endsWithToLong(){
		assertFalse(of(1,2,3,4,5,6)
				.endsWithIterable(Arrays.asList(0,1,2,3,4,5,6)));
	}
	@Test
	public void endsWithEmpty(){
		assertTrue(of(1,2,3,4,5,6)
				.endsWithIterable(Arrays.asList()));
	}
	@Test
	public void endsWithWhenEmpty(){
		assertFalse(of()
				.endsWithIterable(Arrays.asList(1,2,3,4,5,6)));
	}
	@Test
	public void endsWithBothEmpty(){
		assertTrue(ReactiveSeq.<Integer>of()
				.endsWithIterable(Arrays.asList()));
	}
	@Test
	public void endsWithStream(){
		assertTrue(of(1,2,3,4,5,6)
				.endsWith(Stream.of(5,6)));
	}
	@Test
	public void endsWithFalseStream(){
		assertFalse(of(1,2,3,4,5,6)
				.endsWith(Stream.of(5,6,7)));
	}
	@Test
	public void endsWithToLongStream(){
		assertFalse(of(1,2,3,4,5,6)
				.endsWith(Stream.of(0,1,2,3,4,5,6)));
	}
	@Test
	public void endsWithEmptyStream(){
		assertTrue(of(1,2,3,4,5,6)
				.endsWith(Stream.of()));
	}
	@Test
	public void endsWithWhenEmptyStream(){
		assertFalse(of()
				.endsWith(Stream.of(1,2,3,4,5,6)));
	}
	@Test
	public void endsWithBothEmptyStream(){
		assertTrue(ReactiveSeq.<Integer>of()
				.endsWith(Stream.of()));
	}
	
	@Test
	public void streamable(){
		Streamable<Integer> repeat = (of(1,2,3,4,5,6)
												.map(i->i*2)
												)
												.toStreamable();
		
		assertThat(repeat.reactiveSeq().toList(),equalTo(Arrays.asList(2,4,6,8,10,12)));
		assertThat(repeat.reactiveSeq().toList(),equalTo(Arrays.asList(2,4,6,8,10,12)));
	}
	
	@Test
	public void concurrentLazyStreamable(){
		Streamable<Integer> repeat = of(1,2,3,4,5,6)
												.map(i->i*2)
												.toConcurrentLazyStreamable();
		
		assertThat(repeat.reactiveSeq().toList(),equalTo(Arrays.asList(2,4,6,8,10,12)));
		assertThat(repeat.reactiveSeq().toList(),equalTo(Arrays.asList(2,4,6,8,10,12)));
	}
	/**
	@Test
	public void splitBy(){
		assertThat( of(1, 2, 3, 4, 5, 6).stream().splitBy(i->i<4).v1.toList(),equalTo(Arrays.asList(1,2,3)));
		assertThat( of(1, 2, 3, 4, 5, 6).splitBy(i->i<4).v2.toList(),equalTo(Arrays.asList(4,5,6)));
	}
	**/
	@Test
	public void testLazy(){
		Collection<Integer> col = of(1,2,3,4,5)
											.peek(System.out::println)
											.toLazyCollection();
		System.out.println("first!");
		col.forEach(System.out::println);
		assertThat(col.size(),equalTo(5));
	}
	@Test
	public void testLazyCollection(){
		Collection<Integer> col = of(1,2,3,4,5)
											.peek(System.out::println)
											.toConcurrentLazyCollection();
		System.out.println("first!");
		col.forEach(System.out::println);
		assertThat(col.size(),equalTo(5));
	}
	int peek = 0;
	@Test
	public void testPeek() {
		peek = 0 ;
		   AnyM.fromStream(Stream.of(asList(1,3)))
				  				.flatMap(c->AnyM.fromStream(c.stream()))
				  				.stream()
				  				.map(i->i*2)
				  				.peek(i-> peek=i)
				  				.collect(Collectors.toList());
		assertThat(peek,equalTo(6));
	}
	@Test
	public void testMap() {
		  List<Integer> list = AnyM.fromStream(Stream.of(asList(1,3)))
				  				.flatMap(c->AnyM.fromStream(c.stream()))
				  				.stream()
				  				.map(i->i*2)
				  				.peek(System.out::println)
				  				.collect(Collectors.toList());
		assertThat(Arrays.asList(2,6),equalTo(list));
	}
	@Test
	public void headAndTailTest(){
		Stream<String> s = Stream.of("hello","world");
		Iterator<String> it = s.iterator();
		String head = it.next();
		Stream<String> tail = StreamUtils.stream(it);
		tail.forEach(System.out::println);
	}
	

	@Test(expected=ClassCastException.class)
	public void testCastPast() {
		of(1, "a", 2, "b", 3).cast(Date.class).map(d -> d.getTime()).join();
	



	}
	
	@Test(expected=ClassCastException.class)
	public void cast(){
		of(1,2,3).cast(String.class).join();
	}
	@Test
	public void xMatch(){
		assertTrue(of(1,2,3,5,6,7).xMatch(3, i-> i>4 ));
	}
	
	
	
	@Test
	public void zip2of(){
		
		List<Tuple2<Integer,Integer>> list =of(1,2,3,4,5,6)
											.zip(of(100,200,300,400).stream())
											.toListX();
				
	
		List<Integer> right = list.stream().map(t -> t.v2).collect(Collectors.toList());
		assertThat(right,hasItem(100));
		assertThat(right,hasItem(200));
		assertThat(right,hasItem(300));
		assertThat(right,hasItem(400));
		
		List<Integer> left = list.stream().map(t -> t.v1).collect(Collectors.toList());
		assertThat(Arrays.asList(1,2,3,4,5,6),hasItem(left.get(0)));

	}
	@Test
	public void zipInOrder(){
		
		List<Tuple2<Integer,Integer>> list =  of(1,2,3,4,5,6)
													.zip( of(100,200,300,400).stream())
													.toListX();
		
		assertThat(asList(1,2,3,4,5,6),hasItem(list.get(0).v1));
		assertThat(asList(100,200,300,400),hasItem(list.get(0).v2));
		
		
		
	}

	@Test
	public void zipEmpty() throws Exception {
		
		
		final CollectionX<Integer> zipped = this.<Integer>empty().zip(ReactiveSeq.<Integer>of(), (a, b) -> a + b);
		assertTrue(zipped.collect(Collectors.toList()).isEmpty());
	}

	@Test
	public void shouldReturnEmptySeqWhenZipEmptyWithNonEmpty() throws Exception {
		
		
		
		final CollectionX<Integer> zipped = this.<Integer>empty().zip(of(1,2), (a, b) -> a + b);
		assertTrue(zipped.collect(Collectors.toList()).isEmpty());
	}

	@Test
	public void shouldReturnEmptySeqWhenZipNonEmptyWithEmpty() throws Exception {
		
		
		final CollectionX<Integer> zipped = of(1,2,3).zip(this.<Integer>empty(), (a, b) -> a + b);

		
		assertTrue(zipped.collect(Collectors.toList()).isEmpty());
	}

	@Test
	public void shouldZipTwoFiniteSequencesOfSameSize() throws Exception {
		
		final CollectionX<String> first = of("A", "B", "C");
		final CollectionX<Integer> second = of(1, 2, 3);

		
		final CollectionX<String> zipped = first.zip(second, (a, b) -> a + b);

		
		assertThat(zipped.collect(Collectors.toList()).size(),is(3));
	}

	

	@Test
	public void shouldTrimSecondFixedSeqIfLonger() throws Exception {
		final CollectionX<String> first = of("A", "B", "C");
		final CollectionX<Integer> second = of(1, 2, 3, 4);

		
		final CollectionX<String> zipped = first.zip(second, (a, b) -> a + b);

		assertThat(zipped.collect(Collectors.toList()).size(),is(3));
	}

	@Test
	public void shouldTrimFirstFixedSeqIfLonger() throws Exception {
		final CollectionX<String> first = of("A", "B", "C","D");
		final CollectionX<Integer> second = of(1, 2, 3);
		final CollectionX<String> zipped = first.zip(second, (a, b) -> a + b);

		
		assertThat(zipped.collect(Collectors.toList()).size(),equalTo(3));
	}

	@Test
	public void testZipDifferingLength() {
		List<Tuple2<Integer, String>> list = of(1, 2).zip(of("a", "b", "c", "d")).toList();

		assertEquals(2, list.size());
		assertTrue(asList(1, 2).contains(list.get(0).v1));
		assertTrue("" + list.get(1).v2, asList(1, 2).contains(list.get(1).v1));
		assertTrue(asList("a", "b", "c", "d").contains(list.get(0).v2));
		assertTrue(asList("a", "b", "c", "d").contains(list.get(1).v2));

	}

	
	@Test
	public void shouldTrimSecondFixedSeqIfLongerStream() throws Exception {
		final CollectionX<String> first = of("A", "B", "C");
		final CollectionX<Integer> second = of(1, 2, 3, 4);

		
		final CollectionX<String> zipped = first.zip(second, (a, b) -> a + b);

		assertThat(zipped.collect(Collectors.toList()).size(),is(3));
	}

	@Test
	public void shouldTrimFirstFixedSeqIfLongerStream() throws Exception {
		final CollectionX<String> first = of("A", "B", "C","D");
		final CollectionX<Integer> second = of(1, 2, 3);
		
		final CollectionX<String> zipped = first.zip(second, (a, b) -> a + b);

		
		assertThat(zipped.collect(Collectors.toList()).size(),equalTo(3));
	}

	@Test
	public void testZipDifferingLengthStream() {
		List<Tuple2<Integer, String>> list = of(1, 2).zip(of("a", "b", "c", "d")).toList();

		assertEquals(2, list.size());
		assertTrue(asList(1, 2).contains(list.get(0).v1));
		assertTrue("" + list.get(1).v2, asList(1, 2).contains(list.get(1).v1));
		assertTrue(asList("a", "b", "c", "d").contains(list.get(0).v2));
		assertTrue(asList("a", "b", "c", "d").contains(list.get(1).v2));

	}

	@Test
	public void shouldTrimSecondFixedSeqIfLongerSequence() throws Exception {
		final CollectionX<String> first = of("A", "B", "C");
		final CollectionX<Integer> second = of(1, 2, 3, 4);

		
		final CollectionX<String> zipped = first.zip(second, (a, b) -> a + b);

		assertThat(zipped.collect(Collectors.toList()).size(),is(3));
	}

	@Test
	public void shouldTrimFirstFixedSeqIfLongerSequence() throws Exception {
		final CollectionX<String> first = of("A", "B", "C","D");
		final CollectionX<Integer> second = of(1, 2, 3);
		final CollectionX<String> zipped = first.zip(second, (a, b) -> a + b);

		
		assertThat(zipped.collect(Collectors.toList()).size(),equalTo(3));
	}

	
	@Test
	public void testZipWithIndex() {
		assertEquals(asList(), of().zipWithIndex().toListX());

		assertThat(of("a").zipWithIndex().map(t -> t.v2).findFirst().get(), is(0l));
		assertEquals(asList(new Tuple2("a", 0L)), of("a").zipWithIndex().toListX());

	}
	
	
	
	
	@Test
	public void emptyConvert(){
		assertFalse(empty().toMaybe().isPresent());
		assertFalse(empty().toOptional().isPresent());
		assertFalse(empty().toListX().size()>0);
		assertFalse(empty().toDequeX().size()>0);
		assertFalse(empty().toPStackX().size()>0);
		assertFalse(empty().toQueueX().size()>0);
		assertFalse(empty().toPVectorX().size()>0);
		assertFalse(empty().toPQueueX().size()>0);
		assertFalse(empty().toSetX().size()>0);
		assertFalse(empty().toSortedSetX().size()>0);
		assertFalse(empty().toPOrderedSetX().size()>0);
		assertFalse(empty().toPBagX().size()>0);
		assertFalse(empty().toPMapX(t->t,t->t).size()>0);
		assertFalse(empty().toMapX(t->t,t->t).size()>0);
		assertFalse(empty().toXor().get().size()>0);
		assertFalse(empty().toIor().get().size()>0);
		assertTrue(empty().toXor().isPrimary());
		assertTrue(empty().toIor().isPrimary());

		assertFalse(empty().toXorSecondary().isPrimary());
		assertFalse(empty().toIorSecondary().isPrimary());
		assertTrue(empty().toTry().isSuccess());
		assertFalse(empty().toEvalNow().get().size()>0);
		assertFalse(empty().toEvalLater().get().size()>0);
		assertFalse(empty().toEvalAlways().get().size()>0);
		assertFalse(empty().toCompletableFuture().join().size()>0);
		assertFalse(empty().toSet().size()>0);
		assertFalse(empty().toList().size()>0);
		assertFalse(empty().toStreamable().size()>0);
		
		
	}
	@Test
	public void presentConvert(){
		assertTrue(of(1).toMaybe().isPresent());
		assertTrue(of(1).toOptional().isPresent());
		assertTrue(of(1).toListX().size()>0);
		assertTrue(of(1).toDequeX().size()>0);
		assertTrue(of(1).toPStackX().size()>0);
		assertTrue(of(1).toQueueX().size()>0);
		assertTrue(of(1).toPVectorX().size()>0);
		assertTrue(of(1).toPQueueX().size()>0);
		assertTrue(of(1).toSetX().size()>0);
		assertTrue(of(1).toSortedSetX().size()>0);
		assertTrue(of(1).toPOrderedSetX().size()>0);
		assertTrue(of(1).toPBagX().size()>0);
		assertTrue(of(1).toPMapX(t->t,t->t).size()>0);
		assertTrue(of(1).toMapX(t->t,t->t).size()>0);
		assertTrue(of(1).toXor().get().size()>0);
		assertTrue(of(1).toIor().get().size()>0);
		assertTrue(of(1).toXor().isPrimary());
		assertTrue(of(1).toIor().isPrimary());
		assertFalse(of(1).toXorSecondary().isPrimary());
		assertFalse(of(1).toIorSecondary().isPrimary());
		assertTrue(of(1).toTry().isSuccess());
		assertTrue(of(1).toEvalNow().get().size()>0);
		assertTrue(of(1).toEvalLater().get().size()>0);
		assertTrue(of(1).toEvalAlways().get().size()>0);
		assertTrue(of(1).toCompletableFuture().join().size()>0);
		assertTrue(of(1).toSet().size()>0);
		assertTrue(of(1).toList().size()>0);
		assertTrue(of(1).toStreamable().size()>0);
		
		
	}

	 
	    
	    @Test
	    public void batchBySizeCollection(){
	        
	        
	        assertThat(of(1,2,3,4,5,6).grouped(3,()->new ListXImpl<Integer>()).get(0).get().size(),is(3));
	        
	       // assertThat(of(1,1,1,1,1,1).grouped(3,()->new ListXImpl<>()).get(1).get().size(),is(1));
	    }
	    @Test
	    public void batchBySizeInternalSize(){
	        assertThat(of(1,2,3,4,5,6).grouped(3).collect(Collectors.toList()).get(0).size(),is(3));
	    }
	    @Test
	    public void fixedDelay(){
	        SimpleTimer timer = new SimpleTimer();
	        
	        assertThat(of(1,2,3,4,5,6).fixedDelay(10000,TimeUnit.NANOSECONDS).collect(Collectors.toList()).size(),is(6));
	        assertThat(timer.getElapsedNanoseconds(),greaterThan(60000l));
	    }
	    
	    
	   
	   
	    
	    @Test
	    public void testSorted() {
	        CollectionX<Tuple2<Integer, String>> t1 = of(tuple(2, "two"), tuple(1, "one"));
	        List<Tuple2<Integer, String>> s1 = t1.sorted().toList();
	        assertEquals(tuple(1, "one"), s1.get(0));
	        assertEquals(tuple(2, "two"), s1.get(1));

	        CollectionX<Tuple2<Integer, String>> t2 = of(tuple(2, "two"), tuple(1, "one"));
	        List<Tuple2<Integer, String>> s2 = t2.sorted(comparing(t -> t.v1())).toList();
	        assertEquals(tuple(1, "one"), s2.get(0));
	        assertEquals(tuple(2, "two"), s2.get(1));

	        CollectionX<Tuple2<Integer, String>> t3 = of(tuple(2, "two"), tuple(1, "one"));
	        List<Tuple2<Integer, String>> s3 = t3.sorted(t -> t.v1()).toList();
	        assertEquals(tuple(1, "one"), s3.get(0));
	        assertEquals(tuple(2, "two"), s3.get(1));
	    }

	    @Test
	    public void zip2(){
	        List<Tuple2<Integer,Integer>> list =
	                of(1,2,3,4,5,6).zip(Stream.of(100,200,300,400))
	                                                .peek(it -> System.out.println(it))
	                                                
	                                                .collect(Collectors.toList());
	        
	        List<Integer> right = list.stream().map(t -> t.v2).collect(Collectors.toList());
	        assertThat(right,hasItem(100));
	        assertThat(right,hasItem(200));
	        assertThat(right,hasItem(300));
	        assertThat(right,hasItem(400));
	        
	        List<Integer> left = list.stream().map(t -> t.v1).collect(Collectors.toList());
	        assertThat(Arrays.asList(1,2,3,4,5,6),hasItem(left.get(0)));
	        
	        
	    }
	    
	    

	    @Test
	    public void testReverse() {
	        assertThat( of(1, 2, 3).reverse().toList().size(), is(asList(3, 2, 1).size()));
	    }

	    @Test
	    public void testShuffle() {
	        Supplier<CollectionX<Integer>> s = () ->of(1, 2, 3);

	        assertEquals(3, ((CollectionX<Integer>)s.get().shuffle()).toListX().size());
	        assertThat(((CollectionX<Integer>)s.get().shuffle()).toListX(), hasItems(1, 2, 3));

	        
	    }
	    @Test
	    public void testShuffleRandom() {
	        Random r = new Random();
	        Supplier<CollectionX<Integer>> s = () ->of(1, 2, 3);

	        assertEquals(3, ((CollectionX<Integer>)s.get()).shuffle(r).toListX().size());
	        assertThat(((CollectionX<Integer>)s.get()).shuffle(r).toListX(), hasItems(1, 2, 3));

	        
	    }

	    
	    
	    
	    
	   
	    
	    

	     
	        @Test
	        public void testCastNumber() {
	            
	            of(1,  2,  3)
	                    .cast(Number.class)
	                        .peek(it ->System.out.println(it)).toList();
	            
	          
	        }
	       

	       

	        
	       

	        
	       

	    
	  

	        @Test
	        public void testSplitAtHead() {
	            assertEquals(Optional.empty(), of().headAndTail().headOptional());
	            assertEquals(asList(), of().headAndTail().tail().toList());

	            assertEquals(Optional.of(1), of(1).headAndTail().headOptional());
	            assertEquals(asList(), of(1).headAndTail().tail().toList());

	            assertEquals(Maybe.of(1), of(1, 2).headAndTail().headMaybe());
	            assertEquals(asList(2), of(1, 2).headAndTail().tail().toList());

	            assertEquals(Arrays.asList(1), of(1, 2, 3).headAndTail().headStream().toList());
	            assertEquals((Integer)2, of(1, 2, 3).headAndTail().tail().headAndTail().head());
	            assertEquals(Optional.of(3), of(1, 2, 3).headAndTail().tail().headAndTail().tail().headAndTail().headOptional());
	            assertEquals(asList(2, 3), of(1, 2, 3).headAndTail().tail().toList());
	            assertEquals(asList(3), of(1, 2, 3).headAndTail().tail().headAndTail().tail().toList());
	            assertEquals(asList(), of(1, 2, 3).headAndTail().tail().headAndTail().tail().headAndTail().tail().toList());
	        }

	        @Test
	        public void testMinByMaxBy2() {
	            Supplier<CollectionX<Integer>> s = () -> of(1, 2, 3, 4, 5, 6);

	            assertEquals(1, (int) s.get().maxBy(t -> Math.abs(t - 5)).get());
	            assertEquals(5, (int) s.get().minBy(t -> Math.abs(t - 5)).get());

	            assertEquals(6, (int) s.get().maxBy(t -> "" + t).get());
	            assertEquals(1, (int) s.get().minBy(t -> "" + t).get());
	        }

	       
	       

	        @Test
	        public void testFoldLeft() {
	            for(int i=0;i<100;i++){
	                Supplier<CollectionX<String>> s = () -> of("a", "b", "c");
	    
	                assertTrue(s.get().reduce("", String::concat).contains("a"));
	                assertTrue(s.get().reduce("", String::concat).contains("b"));
	                assertTrue(s.get().reduce("", String::concat).contains("c"));
	               
	                assertEquals(3, (int) s.get().reduce(0, (u, t) -> u + t.length()));
	    
	                
	                assertEquals(3, (int) s.get().foldRight(0, (t, u) -> u + t.length()));
	            }
	        }
	        
	        @Test
	        public void testFoldRight(){
	                Supplier<CollectionX<String>> s = () -> of("a", "b", "c");

	                assertTrue(s.get().foldRight("", String::concat).contains("a"));
	                assertTrue(s.get().foldRight("", String::concat).contains("b"));
	                assertTrue(s.get().foldRight("", String::concat).contains("c"));
	                assertEquals(3, (int) s.get().foldRight(0, (t, u) -> u + t.length()));
	        }
	        
	        @Test
	        public void testFoldLeftStringBuilder() {
	            Supplier<CollectionX<String>> s = () -> of("a", "b", "c");

	            
	            assertTrue(s.get().reduce(new StringBuilder(), (u, t) -> u.append("-").append(t)).toString().contains("a"));
	            assertTrue(s.get().reduce(new StringBuilder(), (u, t) -> u.append("-").append(t)).toString().contains("b"));
	            assertTrue(s.get().reduce(new StringBuilder(), (u, t) -> u.append("-").append(t)).toString().contains("c"));
	            assertTrue(s.get().reduce(new StringBuilder(), (u, t) -> u.append("-").append(t)).toString().contains("-"));
	            
	            
	            assertEquals(3, (int) s.get().reduce(0, (u, t) -> u + t.length()));

	           
	        }

	        @Test
	        public void testFoldRighttringBuilder() {
	            Supplier<CollectionX<String>> s = () -> of("a", "b", "c");

	            
	            assertTrue(s.get().foldRight(new StringBuilder(), (t, u) -> u.append("-").append(t)).toString().contains("a"));
	            assertTrue(s.get().foldRight(new StringBuilder(), (t, u) -> u.append("-").append(t)).toString().contains("b"));
	            assertTrue(s.get().foldRight(new StringBuilder(), (t, u) -> u.append("-").append(t)).toString().contains("c"));
	            assertTrue(s.get().foldRight(new StringBuilder(), (t, u) -> u.append("-").append(t)).toString().contains("-"));
	            
	               
	        }
	        
	        @Test
	        public void batchUntil(){
	            assertThat(of(1,2,3,4,5,6)
	                    .groupedUntil(i->false)
	                    .toListX().size(),equalTo(1));
	           
	        }
	        @Test
	        public void batchWhile(){
	            assertThat(of(1,2,3,4,5,6)
	                    .groupedWhile(i->true)
	                    .toListX()
	                    .size(),equalTo(1));
	           
	        }
	        @Test
            public void batchUntilSupplier(){
                assertThat(of(1,2,3,4,5,6)
                        .groupedUntil(i->false,()->new ListXImpl())
                        .toListX().size(),equalTo(1));
               
            }
            @Test
            public void batchWhileSupplier(){
                assertThat(of(1,2,3,4,5,6)
                        .groupedWhile(i->true,()->new ListXImpl())
                        .toListX()
                        .size(),equalTo(1));
               
            }
	      
	        @Test
	        public void slidingNoOrder() {
	            ListX<ListX<Integer>> list = of(1, 2, 3, 4, 5, 6).sliding(2).toListX();

	            System.out.println(list);
	            assertThat(list.get(0).size(), equalTo(2));
	            assertThat(list.get(1).size(), equalTo(2));
	        }

	        @Test
	        public void slidingIncrementNoOrder() {
	            List<List<Integer>> list = of(1, 2, 3, 4, 5, 6).sliding(3, 2).collect(Collectors.toList());

	            System.out.println(list);
	           
                assertThat(list.get(1).size(), greaterThan(1));
	        }

	        @Test
	        public void combineNoOrder(){
	            assertThat(of(1,2,3)
	                       .combine((a, b)->a.equals(b),Semigroups.intSum)
	                       .toListX(),equalTo(ListX.of(1,2,3))); 
	                       
	        }
	        @Test
	        public void groupedFunctionNoOrder(){
	            assertThat(of(1,2,3).grouped(f-> f<3? "a" : "b").count(),equalTo((2L)));
	            assertThat(of(1,2,3).grouped(f-> f<3? "a" : "b").filter(t->t.v1.equals("a"))
	                            .map(t->t.v2).map(ReactiveSeq::fromStream).map(ReactiveSeq::toListX).single(),
	                                equalTo((ListX.of(1,2))));
	        }
	        @Test
	        public void groupedFunctionCollectorNoOrder(){
	            assertThat(of(1,2,3).grouped(f-> f<3? "a" : "b",CyclopsCollectors.toListX()).count(),equalTo((2L)));
	            assertThat(of(1,2,3).grouped(f-> f<3? "a" : "b",CyclopsCollectors.toListX()).filter(t->t.v1.equals("a"))
	                    .map(t->t.v2).single(),
	                        equalTo((Arrays.asList(1,2))));
	        }
	        @Test
	        public void zip3NoOrder(){
	            List<Tuple3<Integer,Integer,Character>> list =
	                    of(1,2,3,4).zip3(of(100,200,300,400).stream(),of('a','b','c','d').stream())
	                                                    .toListX();
	            
	            System.out.println(list);
	            List<Integer> right = list.stream().map(t -> t.v2).collect(Collectors.toList());
	            assertThat(right,hasItem(100));
	            assertThat(right,hasItem(200));
	            assertThat(right,hasItem(300));
	            assertThat(right,hasItem(400));
	            
	            List<Integer> left = list.stream().map(t -> t.v1).collect(Collectors.toList());
	            assertThat(Arrays.asList(1,2,3,4),hasItem(left.get(0)));
	            
	            List<Character> three = list.stream().map(t -> t.v3).collect(Collectors.toList());
	            assertThat(Arrays.asList('a','b','c','d'),hasItem(three.get(0)));
	            
	            
	        }
	        @Test
	        public void zip4NoOrder(){
	            List<Tuple4<Integer,Integer,Character,String>> list =
	                    of(1,2,3,4).zip4(of(100,200,300,400).stream(),of('a','b','c','d').stream(),of("hello","world","boo!","2").stream())
	                                                    .toListX();
	            System.out.println(list);
	            List<Integer> right = list.stream().map(t -> t.v2).collect(Collectors.toList());
	            assertThat(right,hasItem(100));
	            assertThat(right,hasItem(200));
	            assertThat(right,hasItem(300));
	            assertThat(right,hasItem(400));
	            
	            List<Integer> left = list.stream().map(t -> t.v1).collect(Collectors.toList());
	            assertThat(Arrays.asList(1,2,3,4),hasItem(left.get(0)));
	            
	            List<Character> three = list.stream().map(t -> t.v3).collect(Collectors.toList());
	            assertThat(Arrays.asList('a','b','c','d'),hasItem(three.get(0)));
	        
	            List<String> four = list.stream().map(t -> t.v4).collect(Collectors.toList());
	            assertThat(Arrays.asList("hello","world","boo!","2"),hasItem(four.get(0)));
	            
	            
	        }
	        
	        @Test
	        public void testIntersperseNoOrder() {
	            
	            assertThat(((CollectionX<Integer>)of(1,2,3).intersperse(0)).toListX(),hasItem(0));
	        



	        }
	     
	        @Test
	        public void patternTestPojoNoOrder(){
	            
	            List<String> result = of(new MyCase2(1,2),new MyCase2(3,4))
	                                                  .patternMatch(
	                                                          c->c.is(when(new MyCase2(1,2)),then("one"))
	                                                               .is(when(new MyCase2(3,4)),then("two"))
	                                                               .is(when(new MyCase2(3,5)),then("three"))
	                                                               .is(when(Predicates.type(MyCase.class).isGuard(3,4)),then(()->"two"))
	                                                               ,Matchable.otherwise("n/a")
	                                                          )
	                                                  .toListX();
	            assertThat(result,equalTo(Arrays.asList("one","two")));
	        }
	        @AllArgsConstructor
	        @EqualsAndHashCode
	        static class MyCase implements Comparable<MyCase>{
	            int first;
	            int second;
                @Override
                public int compareTo(MyCase o) {
                    return first - o.first;
                }
	        }
	        @AllArgsConstructor
	        @EqualsAndHashCode
	        static class MyCase2 implements Comparable<MyCase2>{
	            int first;
	            int second;
                @Override
                public int compareTo(MyCase2 o) {
                    return first-o.first;
                }
	            
	        }
	        
	        @Test @Ignore
	        public void testOfTypeNoOrder() {

	            
	            assertThat((((CollectionX<Number>)of(1, 0.2, 2, 0.3, 3).ofType(Number.class))).toListX(),containsInAnyOrder(1, 2, 3));

	            assertThat((((CollectionX<Number>)of(1,  0.2, 2, 0.3, 3).ofType(Number.class))).toListX(),not(containsInAnyOrder("a", "b",null)));

	            assertThat(((CollectionX<Serializable>)of(1,  0.2, 2, 0.3, 3)

	                    .ofType(Serializable.class)).toListX(),containsInAnyOrder(1, 0.2, 2,0.3, 3));

	        }

	        @Test
	        public void allCombinations3NoOrder() {
	            System.out.println(of(1, 2, 3).combinations().map(s->s.toListX()).toListX());
	            assertThat(of(1, 2, 3).combinations().map(s->s.toListX()).toListX().size(),equalTo(8));
	        }

	        @Test
	        public void emptyAllCombinationsNoOrder() {
	            assertThat(of().combinations().map(s -> s.toListX()).toListX(), equalTo(Arrays.asList(Arrays.asList())));
	        }
	        
	        @Test
	        public void emptyPermutationsNoOrder() {
	            assertThat(of().permutations().map(s->s.toList()).toList(),equalTo(Arrays.asList()));
	        }

	        @Test
	        public void permuations3NoOrder() {
	            System.out.println(of(1, 2, 3).permutations().map(s->s.toListX()).toListX());
	            assertThat(of(1, 2, 3).permutations().map(s->s.toListX()).toListX().get(0).size(),
	                    equalTo(3));
	        }

	        @Test
	        public void emptyCombinationsNoOrder() {
	            assertThat(of().combinations(2).map(s -> s.toListX()).toListX(), equalTo(Arrays.asList()));
	        }
	           
	         @Test
	        public void combinations2NoOrder() {
	             
	                assertThat(of(1, 2, 3).combinations(2).map(s->s.toListX()).toListX().get(0).size(),
	                        equalTo(2));
	            }
	    protected Object sleep(int i) {
	        try {
	            Thread.currentThread().sleep(i);
	        } catch (InterruptedException e) {
	            // TODO Auto-generated catch block
	            e.printStackTrace();
	        }
	        return i;
	    }
	    @Test
	    public void trampoline2Test(){
	        of(10,20,30,40)
	                 .trampoline(i-> fibonacci(i))
	                 .forEach(System.out::println);
	    }
	    @Test
	    public void trampolineTest(){
	        of(10_000,200_000,3_000_000,40_000_000)
	                 .trampoline(i-> fibonacci(i))
	                 .forEach(System.out::println);
	    }
	    Trampoline<Long> fibonacci(int i){
	        return fibonacci(i,1,0);
	    }
	    Trampoline<Long> fibonacci(int n, long a, long b) {
	        return n == 0 ? Trampoline.done(b) : Trampoline.more( ()->fibonacci(n-1, a+b, a));
	    }
	    @Test
	    public void cycleMonoidNoOrder(){
	        assertThat(of(1,2,3)
	                    .cycle(Reducers.toCountInt(),3)
	                    .toListX(),
	                    equalTo(ListX.of(3,3,3)));
	    }
	    @Test
	    public void testCycleNoOrder() {
	        assertEquals(6,of(1, 2).cycle(3).toListX().size());
	        assertEquals(6, of(1, 2, 3).cycle(2).toListX().size());
	    }
	    @Test
	    public void testCycleTimesNoOrder() {
	        assertEquals(6,of(1, 2).cycle(3).toListX().size());
	       
	    }
	    int count =0;
	    @Test
	    public void testCycleWhile() {
	        count =0;
	        assertEquals(6,of(1, 2, 3).cycleWhile(next->count++<6).toListX().size());
	       
	    }
	    @Test
	    public void testCycleUntil() {
	        count =0;
	        assertEquals(6,of(1, 2, 3).cycleUntil(next->count++==6).toListX().size());
	       
	    }
	 
}<|MERGE_RESOLUTION|>--- conflicted
+++ resolved
@@ -86,7 +86,7 @@
 	public static final LazyReact r = new LazyReact(10,10);
 	
 	int captured=-1;
-<<<<<<< HEAD
+
 	static Executor ex = Executors.newFixedThreadPool(1);
     @Test
     public void foldFuture(){
@@ -100,10 +100,7 @@
     public void foldTry(){
         assertThat(of(1,2,3).foldTry(l->l.reduce(Monoids.intSum), Throwable.class).get(),equalTo(6));
     }
-=======
-   
-	
->>>>>>> 6dfd75e3
+
 	@Test
 	public void testRange(){
 	    assertThat(range(0,2).size(),equalTo(2));
