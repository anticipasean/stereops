--- conflicted
+++ resolved
@@ -16,7 +16,6 @@
 import com.aol.cyclops.data.collections.extensions.persistent.PSetX;
 import com.aol.cyclops.functions.collections.extensions.AbstractCollectionXTest;
 
-<<<<<<< HEAD
 public class PSetXTest extends AbstractCollectionXTest {
 
     @Override
@@ -52,7 +51,13 @@
                               .size(),
                    equalTo(12));
     }
-
+    @Test
+    public void coflatMap(){
+       assertThat(PSetX.of(1,2,3)
+                   .coflatMap(s->s.sum().get())
+                   .single(),equalTo(6));
+        
+    }
     @Override
     public FluentCollectionX<Integer> range(int start, int end) {
         return PSetX.range(start, end);
@@ -77,50 +82,5 @@
     public <U, T> FluentCollectionX<T> unfold(U seed, Function<? super U, Optional<Tuple2<T, U>>> unfolder) {
         return PSetX.unfold(seed, unfolder);
     }
-=======
-public class PSetXTest extends AbstractCollectionXTest{
 
-	@Override
-	public <T> FluentCollectionX<T> of(T... values) {
-		return PSetX.of(values);
-	}
-	@Test
-    public void onEmptySwitch(){
-            assertThat(PSetX.empty().onEmptySwitch(()->PSetX.of(1,2,3)),equalTo(PSetX.of(1,2,3)));
-    }
-	@Test
-    public void coflatMap(){
-       assertThat(PSetX.of(1,2,3)
-                   .coflatMap(s->s.sum().get())
-                   .single(),equalTo(6));
-        
-    }
-	/* (non-Javadoc)
-	 * @see com.aol.cyclops.functions.collections.extensions.AbstractCollectionXTest#empty()
-	 */
-	@Override
-	public <T> FluentCollectionX<T> empty() {
-		return PSetX.empty();
-	}
-	 @Override
-	    public FluentCollectionX<Integer> range(int start, int end) {
-	        return PSetX.range(start, end);
-	    }
-	    @Override
-	    public FluentCollectionX<Long> rangeLong(long start, long end) {
-	        return PSetX.rangeLong(start, end);
-	    }
-	    @Override
-	    public <T> FluentCollectionX<T> iterate(int times, T seed, UnaryOperator<T> fn) {
-	       return PSetX.iterate(times, seed, fn);
-	    }
-	    @Override
-	    public <T> FluentCollectionX<T> generate(int times,  Supplier<T> fn) {
-	       return PSetX.generate(times, fn);
-	    }
-	    @Override
-	    public <U, T> FluentCollectionX<T> unfold(U seed, Function<? super U, Optional<Tuple2<T, U>>> unfolder) {
-	       return PSetX.unfold(seed, unfolder);
-	    }
->>>>>>> 6dfd75e3
 }