--- conflicted
+++ resolved
@@ -12,7 +12,6 @@
 import org.jooq.lambda.tuple.Tuple2;
 import org.junit.Test;
 
-import com.aol.cyclops.control.ReactiveSeq;
 import com.aol.cyclops.data.collections.extensions.FluentCollectionX;
 import com.aol.cyclops.data.collections.extensions.standard.SortedSetX;
 import com.aol.cyclops.functions.collections.extensions.AbstractCollectionXTest;
@@ -25,23 +24,19 @@
     }
 
     @Test
-<<<<<<< HEAD
     public void onEmptySwitch() {
         assertThat(SortedSetX.empty()
                              .onEmptySwitch(() -> SortedSetX.of(1, 2, 3)),
                    equalTo(SortedSetX.of(1, 2, 3)));
-=======
+    }
+
     public void coflatMap(){
        assertThat(SortedSetX.of(1,2,3)
                    .coflatMap(s->s.sum().get())
                    .single(),equalTo(6));
         
     }
-    @Test
-    public void onEmptySwitch(){
-            assertThat(SortedSetX.empty().onEmptySwitch(()->SortedSetX.of(1,2,3)),equalTo(SortedSetX.of(1,2,3)));
->>>>>>> 6dfd75e3
-    }
+   
 
     /*
      * (non-Javadoc)
