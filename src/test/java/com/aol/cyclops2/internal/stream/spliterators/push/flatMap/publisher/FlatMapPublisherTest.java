--- conflicted
+++ resolved
@@ -47,15 +47,13 @@
 
     @Test
     public void flatMapFlux(){
-      //  flux(1, 2, 3).forEachSubscribe(System.out::println).request(Long.MAX_VALUE);
-<<<<<<< HEAD
+
         System.out.println("Print out");
         flux(1)
                 .flatMapP(in -> flux(1, 2, 3))
                 .forEach(System.out::println);
         System.out.println("Print out finished");
-=======
->>>>>>> 7760d56b
+
        for(int i=0;i<100;i++){
             System.out.println("************Iteration " + i);
             System.out.println("************Iteration " + i);
