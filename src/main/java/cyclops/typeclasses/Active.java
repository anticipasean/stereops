--- conflicted
+++ resolved
@@ -9,14 +9,11 @@
 import cyclops.collections.mutable.ListX;
 import cyclops.control.Maybe;
 import cyclops.control.Trampoline;
-<<<<<<< HEAD
 import cyclops.function.*;
-=======
 import cyclops.control.Xor;
 import cyclops.function.Fn3;
 import cyclops.function.Fn4;
 import cyclops.function.Monoid;
->>>>>>> 806ea83c
 import cyclops.typeclasses.monad.Applicative;
 import cyclops.typeclasses.monad.Monad;
 import cyclops.typeclasses.monad.Traverse;
@@ -154,6 +151,7 @@
     public Maybe<Plus> plus(){
         return def1.foldable().visit(e->Maybe.just(new Plus()),Maybe::none);
     }
+
     public class Plus{
 
         public Monoid<Higher<W,T>> monoid(){
@@ -179,16 +177,14 @@
         }
     }
 
-
-
     public <R> Higher<W, R> tailRec(T initial,Function<? super T,? extends Higher<W, ? extends Xor<T, R>>> fn){
-        return def1.monadRec().get().<T,R>tailRec(initial,fn);
+        return def1.monadRec().<T,R>tailRec(initial,fn);
     }
     public <R> Active<W, R> tailRecA(T initial,Function<? super T,? extends Higher<W, ? extends Xor<T, R>>> fn){
-        return Active.of(def1.monadRec().get().<T,R>tailRec(initial,fn),def1);
+        return Active.of(def1.monadRec().<T,R>tailRec(initial,fn),def1);
     }
     public <R> Active<W, R> tailRecActive(T initial,Function<? super T,? extends Active<W, ? extends Xor<T, R>>> fn){
-        return Active.of(def1.monadRec().get().<T,R>tailRec(initial,fn.andThen(Active::getActive)),def1);
+        return Active.of(def1.monadRec().<T,R>tailRec(initial,fn.andThen(Active::getActive)),def1);
     }
 
     public class Unfolds{
