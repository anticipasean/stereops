package cyclops.control;

import com.aol.cyclops2.data.collections.extensions.CollectionX;
import com.aol.cyclops2.hkt.Higher;
import com.aol.cyclops2.matching.Deconstruct;
import com.aol.cyclops2.matching.Deconstruct.Deconstruct1;
import cyclops.typeclasses.*;
import com.aol.cyclops2.types.*;
import com.aol.cyclops2.types.foldable.To;
import com.aol.cyclops2.types.reactive.Completable;
import cyclops.async.Future;
import cyclops.collections.box.Mutable;
import cyclops.collections.mutable.ListX;
import cyclops.function.*;
import cyclops.monads.AnyM;
import cyclops.monads.Witness;
import cyclops.monads.Witness.eval;
import cyclops.monads.WitnessType;
import cyclops.monads.transformers.EvalT;
import cyclops.stream.ReactiveSeq;
import cyclops.stream.Spouts;
import cyclops.typeclasses.comonad.Comonad;
import cyclops.typeclasses.foldable.Foldable;
import cyclops.typeclasses.foldable.Unfoldable;
import cyclops.typeclasses.functor.Functor;
import cyclops.typeclasses.instances.General;
import cyclops.typeclasses.monad.*;
import lombok.AllArgsConstructor;
import lombok.experimental.UtilityClass;
import org.jooq.lambda.tuple.*;
import org.pcollections.PVector;
import org.pcollections.TreePVector;
import org.reactivestreams.Publisher;
import org.reactivestreams.Subscriber;
import org.reactivestreams.Subscription;

import java.util.*;
import java.util.concurrent.CompletableFuture;
import java.util.concurrent.Executor;
import java.util.concurrent.TimeUnit;
import java.util.concurrent.atomic.AtomicBoolean;
import java.util.function.*;
import java.util.stream.Stream;

/**
 * Represents a computation that can be deferred (always), cached (later) or immediate(now).
 * Supports tail recursion via map / flatMap.
 * Unrestricted are always Lazy even when performed against a Now instance.
 * Heavily inspired by Cats Eval @link https://github.com/typelevel/cats/blob/master/core/src/main/scala/cats/Eval.scala
 *
 * Tail Recursion example
 * <pre>
 * {@code
 *
 * public void odd(){
        System.out.println(even(Eval.now(200000)).get());
    }
    public Eval<String> odd(Eval<Integer> n )  {

       return n.flatMap(x->even(Eval.now(x-1)));
    }
    public Eval<String> even(Eval<Integer> n )  {
        return n.flatMap(x->{
            return x<=0 ? Eval.now("done") : odd(Eval.now(x-1));
        });
     }
 * }
 * </pre>
 *
 * @author johnmcclean
 *
 * @param <T> Type of value storable in this Eval
 */
public interface Eval<T> extends To<Eval<T>>,
                                 Deconstruct1<T>,
                                    MonadicValue<T>,
                                    Higher<eval ,T>{

<<<<<<< HEAD
    default Tuple1<T> unapply(){
        return Tuple.tuple(get());
    }

=======
    public static  <T,R> Eval<R> tailRec(T initial, Function<? super T, ? extends Eval<? extends Xor<T, R>>> fn){
        return narrowK(fn.apply(initial)).flatMap( eval ->
                eval.visit(s->tailRec(s,fn),p->Eval.now(p)));
    }
>>>>>>> 414cd8d1
    public static  <T> Kleisli<eval,Eval<T>,T> kindKleisli(){
        return Kleisli.of(Instances.monad(), Eval::widen);
    }
    public static <T> Higher<eval, T> widen(Eval<T> narrow) {
        return narrow;
    }
    public static  <T> Cokleisli<eval,T,Eval<T>> kindCokleisli(){
        return Cokleisli.of(Eval::narrowK);
    }
    public static <W1,T> Nested<eval,W1,T> nested(Eval<Higher<W1,T>> nested, InstanceDefinitions<W1> def2){
        return Nested.of(nested, Instances.definitions(),def2);
    }
    default <W1> Product<eval,W1,T> product(Active<W1,T> active){
        return Product.of(allTypeclasses(),active);
    }
    default <W1> Coproduct<W1,eval,T> coproduct(InstanceDefinitions<W1> def2){
        return Coproduct.right(this,def2, Instances.definitions());
    }
    default Active<eval,T> allTypeclasses(){
        return Active.of(this, Instances.definitions());
    }

    default <W2,R> Nested<eval,W2,R> mapM(Function<? super T,? extends Higher<W2,R>> fn, InstanceDefinitions<W2> defs){
        return Nested.of(map(fn), Instances.definitions(), defs);
    }
    static <T> Eval<T> async(final Executor ex, final Supplier<T> s){
        return fromFuture(Future.of(s,ex));
    }
    default <W extends WitnessType<W>> EvalT<W, T> liftM(W witness) {
        return EvalT.of(witness.adapter().unit(this));
    }

    default AnyM<eval,T> anyM(){
        return AnyM.fromEval(this);
    }



    /**
     * Convert the raw Higher Kinded Type for Evals types into the Eval interface
     *
     * @param future HKT encoded list into a OptionalType
     * @return Eval
     */
    public static <T> Eval<T> narrowK(final Higher<eval, T> future) {
        return (Eval<T>)future;
    }
    /**
     * Create an Eval instance from a reactiveBuffer-streams publisher
     *
     * <pre>
     * {@code
     *    Eval<Integer> e = Eval.fromPublisher(Mono.just(10));
     *    //Eval[10]
     * }
     * </pre>
     *
     *
     * @param pub Publisher to create the Eval from
     * @return Eval created from Publisher
     */
    public static <T> Eval<T> fromPublisher(final Publisher<T> pub) {
        return fromFuture(Future.fromPublisher(pub));
    }

    /**
     * Create a reactiveBuffer CompletableEval
     *
     * <pre>
     *     {@code
     *      CompletableEval<Integer,Integer> completable = Eval.eval();
            Eval<Integer> mapped = completable.map(i->i*2)
                                              .flatMap(i->Eval.later(()->i+1));

            completable.complete(5);

            mapped.printOut();
            //11
     *     }
     * </pre>
     *
     * @param <T> Data input type to the Eval
     * @return A reactiveBuffer CompletableEval
     */
    static <T> CompletableEval<T,T> eval(){
        Completable.CompletablePublisher<T> c = new Completable.CompletablePublisher<T>();
        return new CompletableEval<T, T>(c,fromFuture(Future.fromPublisher(c)));

    }
    @AllArgsConstructor
    static class CompletableEval<ORG,T2> implements Eval<T2>, Completable<ORG>{
        public final Completable.CompletablePublisher<ORG> complete;
        public final Eval<T2> lazy;

        @Override
        public boolean isFailed() {
            return complete.isFailed();
        }

        @Override
        public boolean isDone() {
            return complete.isDone();
        }

        @Override
        public boolean complete(ORG complete) {
            return this.complete.complete(complete);
        }

        @Override
        public boolean completeExceptionally(Throwable error) {
            return complete.completeExceptionally(error);
        }

        @Override
        public <T> Eval<T> unit(T unit) {
            return lazy.unit(unit);
        }

        @Override
        public <R> Eval<R> map(Function<? super T2, ? extends R> mapper) {
            return lazy.map(mapper);
        }

        @Override
        public <R> Eval<R> flatMap(Function<? super T2, ? extends MonadicValue<? extends R>> mapper) {
            return lazy.flatMap(mapper);
        }

        @Override
        public T2 get() {
            return lazy.get();
        }
    }

    public static <T> Eval<T> coeval(final Future<Eval<T>> pub) {
        return new Module.FutureAlways<T>(pub);
    }
    public static <T> Eval<T> fromFuture(final Future<T> pub) {
        return coeval(pub.map(Eval::now));
    }

    /**
     * Create an Eval instance from an Iterable
     *
     * <pre>
     * {@code
     *    Eval<Integer> e = Eval.fromIterable(Arrays.asList(10));
     *    //Eval[10]
     * }
     * </pre>
     * @param iterable to create the Eval from
     * @return Eval created from Publisher
     */
    public static <T> Eval<T> fromIterable(final Iterable<T> iterable) {
        final Iterator<T> it = iterable.iterator();
        return Eval.later(() -> it.hasNext() ? it.next() : null);
    }

    /**
     * Create an Eval with the value specified
     *
     * <pre>
     * {@code
     *   Eval<Integer> e = Eval.now(10);
     *   //Eval[10]
     * }</pre>
     *
     * @param value of Eval
     * @return Eval with specified value
     */
    public static <T> Eval<T> now(final T value) {
        return always(() -> value);

    }

    /**
     * Lazily create an Eval from the specified Supplier. Supplier#get will only be called once. Return values of Eval operations will also
     * be cached (later indicates maybe and caching - characteristics can be changed using flatMap).
     *
     * <pre>
     * {@code
     *   Eval<Integer> e = Eval.later(()->10)
     *                         .map(i->i*2);
     *   //Eval[20] - maybe so will not be executed until the value is accessed
     * }</pre>
     *
     *
     * @param value Supplier to (lazily) populate this Eval
     * @return Eval with specified value
     */
    public static <T> Eval<T> later(final Supplier<T> value) {
        return new Module.Later<T>(
                                   in -> value.get());
    }
    public static <T> Eval<T> defer(final Supplier<Eval<T>> value) {
        return new Module.Later<T>(
                in -> value.get().get());
    }

    /**
     * Lazily create an Eval from the specified Supplier. Supplier#get will only be every time get is called on the resulting Eval.
     *
     * <pre>
     * {@code
     *   Eval<Integer> e = Eval.always(()->10)
     *                         .map(i->i*2);
     *   //Eval[20] - maybe so will not be executed until the value is accessed
     * }</pre>
     *
     *
     * @param value  Supplier to (lazily) populate this Eval
     * @return Eval with specified value
     */
    public static <T> Eval<T> always(final Supplier<T> value) {
        return new Module.Always<T>(
                                    in -> value.get());
    }

    /**
     * Turn a toX of Evals into a singleUnsafe Eval with a List of values.
     *
     * <pre>
     * {@code
     *  Eval<ListX<Integer>> maybes =Eval.sequence(ListX.of(Eval.now(10),Eval.now(1)));
        //Eval.now(ListX.of(10,1)));
     *
     * }
     * </pre>
     *
     * @param evals Collection of evals to convert into a singleUnsafe eval with a List of values
     * @return  Eval with a  list of values
     */
    public static <T> Eval<ListX<T>> sequence(final CollectionX<Eval<T>> evals) {
        return sequence(evals.stream()).map(s -> s.to().listX());

    }

    /**
     * Turn a Stream of Evals into a singleUnsafe Eval with a Stream of values.
     *
     * <pre>
     * {@code
     *  Eval<ReactiveSeq<Integer>> maybes =Eval.sequence(Stream.of(Eval.now(10),Eval.now(1)));
        //Eval.now(ReactiveSeq.of(10,1)));
     *
     * }
     * </pre>
     *
     * @param evals Collection of evals to convert into a singleUnsafe eval with a List of values
     * @return  Eval with a  list of values
     */
    public static <T> Eval<ReactiveSeq<T>> sequence(final Stream<? extends Eval<T>> evals) {
        return AnyM.sequence(evals.map(AnyM::fromEval), eval.INSTANCE)
                   .map(ReactiveSeq::fromStream)
                   .to(Witness::eval);
    }

    /**
     * Sequence and reduce a CollectionX of Evals into an Eval with a reduced value
     *
     * <pre>

     * {@code
     *   Eval<PersistentSetX<Integer>> accumulated = Eval.accumulate(ListX.of(just,Eval.now(1)),Reducers.toPersistentSetX());
         //Eval.now(PersistentSetX.of(10,1)))
     * }
     * </pre>
     *
     * @param evals Collection of Evals to accumulate
     * @param reducer Reducer to fold nest values into
     * @return Eval with a value
     */
    public static <T, R> Eval<R> accumulate(final CollectionX<Eval<T>> evals, final Reducer<R> reducer) {
        return sequence(evals).map(s -> s.mapReduce(reducer));
    }

    /**
     * Sequence and reduce a CollectionX of Evals into an Eval with a reduced value
     *
     * <pre>
     * {@code
     *   Eval<String> evals =Eval.accumulate(ListX.of(just,Eval.later(()->1)),i->""+i,Monoids.stringConcat);
         //Eval.now("101")
     * }
     * </pre>
     *
     *
     * @param evals Collection of Evals to accumulate
     * @param mapper Funtion to map Eval contents to type required by Semigroup accumulator
     * @param reducer Combiner function to applyHKT to converted values
     * @return  Eval with a value
     */
    public static <T, R> Eval<R> accumulate(final CollectionX<Eval<T>> evals, final Function<? super T, R> mapper, final Monoid<R> reducer) {
        return sequence(evals).map(s -> s.map(mapper)
                                          .reduce(reducer)
                                          );
    }

    /**
     *  Sequence and reduce a CollectionX of Evals into an Eval with a reduced value
     *
     * <pre>
     * {@code
     *   Eval<Integer> maybes =Eval.accumulate(Monoids.intSum,ListX.of(just,Eval.now(1)));
         //Eval.now(11)
     *
     * }
     * </pre>
     *
     *
     * @param evals Collection of Evals to accumulate
     * @param reducer Combiner function to applyHKT to converted values
     * @return Eval with a value
     */
    public static <T> Eval<T> accumulate(final Monoid<T> reducer,final CollectionX<Eval<T>> evals) {
        return sequence(evals).map(s -> s.reduce(reducer));
    }

    default Trampoline<T> toTrampoline(){
        return Trampoline.more(()->Trampoline.done(get()));
    }

    @Override
    default Maybe<T> toMaybe(){
        return Maybe.fromEvalNullable(this);
    }

    /* (non-Javadoc)
     * @see com.aol.cyclops2.types.MonadicValue#unit(java.lang.Object)
     */
    @Override
    public <T> Eval<T> unit(T unit);

    /* (non-Javadoc)
     * @see com.aol.cyclops2.types.MonadicValue#map(java.util.function.Function)
     */
    @Override
    public <R> Eval<R> map(Function<? super T, ? extends R> mapper);

    /* (non-Javadoc)
     * @see com.aol.cyclops2.types.MonadicValue#flatMap(java.util.function.Function)
     */
    @Override
    public <R> Eval<R> flatMap(Function<? super T, ? extends MonadicValue<? extends R>> mapper);


    default PVector<Function<Object, Object>> steps() {
        return TreePVector.singleton(__ -> get());
    }

    /* (non-Javadoc)
     * @see com.aol.cyclops2.types.MonadicValue#coflatMap(java.util.function.Function)
     */
    @Override
    default <R> Eval<R> coflatMap(final Function<? super MonadicValue<T>, R> mapper) {
        return (Eval<R>) MonadicValue.super.coflatMap(mapper);
    }

    /* (non-Javadoc)
     * @see com.aol.cyclops2.types.MonadicValue#combineEager(cyclops2.function.Monoid, com.aol.cyclops2.types.MonadicValue)
     */
    @Override
    default Eval<T> combineEager(final Monoid<T> monoid, final MonadicValue<? extends T> v2) {
        return unit(this.forEach2( t1 -> v2, (t1, t2) -> monoid
                                                            .apply(t1, t2)).orElseGet(() -> orElseGet(() -> monoid.zero())));
    }


    /* (non-Javadoc)
     * @see com.aol.cyclops2.types.MonadicValue#flatMapI(java.util.function.Function)
     */
    @Override
    default <R> Eval<R> flatMapI(Function<? super T, ? extends Iterable<? extends R>> mapper) {
        return (Eval<R>)MonadicValue.super.flatMapI(mapper);
    }

    /* (non-Javadoc)
     * @see com.aol.cyclops2.types.MonadicValue#flatMapP(java.util.function.Function)
     */
    @Override
    default <R> Eval<R> flatMapP(Function<? super T, ? extends Publisher<? extends R>> mapper) {
        return this.flatMap(a -> {
            final Publisher<? extends R> publisher = mapper.apply(a);
            return Eval.fromPublisher(publisher);
        });
    }


    @Override
    default Eval<T> zip(BinaryOperator<Zippable<T>> combiner, Zippable<T> app) {
        return (Eval)MonadicValue.super.zip(combiner, app);
    }

    /* (non-Javadoc)
     * @see com.aol.cyclops2.types.MonadicValue#nest()
     */
    @Override
    default Eval<MonadicValue<T>> nest() {
        return (Eval<MonadicValue<T>>) MonadicValue.super.nest();
    }

    /* (non-Javadoc)
     * @see java.util.function.Supplier#get()
     */
    @Override
    public T get();

    /* (non-Javadoc)
     * @see com.aol.cyclops2.types.Filters#ofType(java.lang.Class)
     */
    @Override
    default <U> Maybe<U> ofType(final Class<? extends U> type) {

        return (Maybe<U>) MonadicValue.super.ofType(type);
    }

    /* (non-Javadoc)
     * @see com.aol.cyclops2.types.Filters#filterNot(java.util.function.Predicate)
     */
    @Override
    default Maybe<T> filterNot(final Predicate<? super T> fn) {

        return (Maybe<T>) MonadicValue.super.filterNot(fn);
    }

    /* (non-Javadoc)
     * @see com.aol.cyclops2.types.Filters#notNull()
     */
    @Override
    default Maybe<T> notNull() {

        return (Maybe<T>) MonadicValue.super.notNull();
    }

    /* (non-Javadoc)
     * @see com.aol.cyclops2.types.Filters#filter(java.util.function.Predicate)
     */
    @Override
    default Maybe<T> filter(final Predicate<? super T> pred) {
        return toMaybe().filter(pred);
    }

    /* (non-Javadoc)
     * @see com.aol.cyclops2.lambda.monads.Functor#cast(java.lang.Class)
     */
    @Override
    default <U> Eval<U> cast(final Class<? extends U> type) {
        return (Eval<U>) MonadicValue.super.cast(type);
    }

    /* (non-Javadoc)
     * @see com.aol.cyclops2.lambda.monads.Functor#peek(java.util.function.Consumer)
     */
    @Override
    default Eval<T> peek(final Consumer<? super T> c) {
        return (Eval<T>) MonadicValue.super.peek(c);
    }

    /* (non-Javadoc)
     * @see com.aol.cyclops2.lambda.monads.Functor#trampoline(java.util.function.Function)
     */
    @Override
    default <R> Eval<R> trampoline(final Function<? super T, ? extends Trampoline<? extends R>> mapper) {

        return (Eval<R>) MonadicValue.super.trampoline(mapper);
    }

    /* (non-Javadoc)
     * @see com.aol.cyclops2.types.foldable.Convertable#visit(java.util.function.Function, java.util.function.Supplier)
     */
    @Override
    default <R> R visit(final Function<? super T, ? extends R> present, final Supplier<? extends R> absent) {
        final T value = get();
        if (value != null)
            return present.apply(value);
        return absent.get();
    }

    /**
     * Narrow covariant type parameter
     *
     * @param broad Eval with covariant type parameter
     * @return Narrowed Eval
     */
    static <R> Eval<R> narrow(final Eval<? extends R> broad) {
        return (Eval<R>) broad;
    }

    /* (non-Javadoc)
     * @see com.aol.cyclops2.types.applicative.ApplicativeFunctor#combine(com.aol.cyclops2.types.Value, java.util.function.BiFunction)
     */
    @Override
    default <T2, R> Eval<R> combine(final Value<? extends T2> app, final BiFunction<? super T, ? super T2, ? extends R> fn) {

        return (Eval<R>) MonadicValue.super.combine(app, fn);
    }

    /* Equivalent to combine, but accepts an Iterable and takes the first value only from that iterable.
     * (non-Javadoc)
     * @see com.aol.cyclops2.types.Zippable#zip(java.lang.Iterable, java.util.function.BiFunction)
     */
    @Override
    default <T2, R> Eval<R> zip(final Iterable<? extends T2> app, final BiFunction<? super T, ? super T2, ? extends R> fn) {

        return (Eval<R>) MonadicValue.super.zip(app, fn);
    }

    /* Equivalent to combine, but accepts a Publisher and takes the first value only from that publisher.
     *
     * (non-Javadoc)
     * @see com.aol.cyclops2.types.Zippable#zip(java.util.function.BiFunction, org.reactivestreams.Publisher)
     */
    @Override
    default <T2, R> Eval<R> zipP( final Publisher<? extends T2> app, final BiFunction<? super T, ? super T2, ? extends R> fn) {
        return (Eval<R>) MonadicValue.super.zipP(app,fn);

    }


    /* (non-Javadoc)
     * @see com.aol.cyclops2.types.Zippable#zip(java.util.stream.Stream, java.util.function.BiFunction)
     */
    @Override
    default <U, R> Eval<R> zipS(final Stream<? extends U> other, final BiFunction<? super T, ? super U, ? extends R> zipper) {

        return (Eval<R>) MonadicValue.super.zipS(other, zipper);
    }

    /* (non-Javadoc)
     * @see com.aol.cyclops2.types.Zippable#zip(java.util.stream.Stream)
     */
    @Override
    default <U> Eval<Tuple2<T, U>> zipS(final Stream<? extends U> other) {
        return (Eval) MonadicValue.super.zipS(other);
    }


    /* (non-Javadoc)
     * @see com.aol.cyclops2.types.Zippable#zip(java.lang.Iterable)
     */
    @Override
    default <U> Eval<Tuple2<T, U>> zip(final Iterable<? extends U> other) {
        return (Eval) MonadicValue.super.zip(other);
    }

    @Override
    default <R> Eval<R> zipWith(Iterable<Function<? super T, ? extends R>> fn) {
        return (Eval<R>)MonadicValue.super.zipWith(fn);
    }

    @Override
    default <R> Eval<R> zipWithS(Stream<Function<? super T, ? extends R>> fn) {
        return (Eval<R>)MonadicValue.super.zipWithS(fn);
    }

    @Override
    default <R> Eval<R> zipWithP(Publisher<Function<? super T, ? extends R>> fn) {
        return (Eval<R>)MonadicValue.super.zipWithP(fn);
    }

    @Override
    default <R> Eval<R> retry(final Function<? super T, ? extends R> fn) {
        return (Eval<R>)MonadicValue.super.retry(fn);
    }

    @Override
    default <U> Eval<Tuple2<T, U>> zipP(final Publisher<? extends U> other) {
        return (Eval)MonadicValue.super.zipP(other);
    }

    @Override
    default <R> Eval<R> retry(final Function<? super T, ? extends R> fn, final int retries, final long delay, final TimeUnit timeUnit) {
        return (Eval<R>)MonadicValue.super.retry(fn,retries,delay,timeUnit);
    }

    @Override
    default <S, U> Eval<Tuple3<T, S, U>> zip3(final Iterable<? extends S> second, final Iterable<? extends U> third) {
        return (Eval)MonadicValue.super.zip3(second,third);
    }

    @Override
    default <S, U, R> Eval<R> zip3(final Iterable<? extends S> second, final Iterable<? extends U> third, final Fn3<? super T, ? super S, ? super U, ? extends R> fn3) {
        return (Eval<R>)MonadicValue.super.zip3(second,third,fn3);
    }

    @Override
    default <T2, T3, T4> Eval<Tuple4<T, T2, T3, T4>> zip4(final Iterable<? extends T2> second, final Iterable<? extends T3> third, final Iterable<? extends T4> fourth) {
        return (Eval)MonadicValue.super.zip4(second,third,fourth);
    }

    @Override
    default <T2, T3, T4, R> Eval<R> zip4(final Iterable<? extends T2> second, final Iterable<? extends T3> third, final Iterable<? extends T4> fourth, final Fn4<? super T, ? super T2, ? super T3, ? super T4, ? extends R> fn) {
        return (Eval<R>)MonadicValue.super.zip4(second,third,fourth,fn);
    }

    @Override
    default <R> Eval<R> flatMapS(final Function<? super T, ? extends Stream<? extends R>> mapper) {
        return (Eval<R>)MonadicValue.super.flatMapS(mapper);
    }


    /* (non-Javadoc)
     * @see com.aol.cyclops2.types.MonadicValue#forEach4(java.util.function.Function, java.util.function.BiFunction, com.aol.cyclops2.util.function.TriFunction, com.aol.cyclops2.util.function.QuadFunction)
     */
    @Override
    default <T2, R1, R2, R3, R> Eval<R> forEach4(Function<? super T, ? extends MonadicValue<R1>> value1,
            BiFunction<? super T, ? super R1, ? extends MonadicValue<R2>> value2,
            Fn3<? super T, ? super R1, ? super R2, ? extends MonadicValue<R3>> value3,
            Fn4<? super T, ? super R1, ? super R2, ? super R3, ? extends R> yieldingFunction) {
        return (Eval<R>)MonadicValue.super.forEach4(value1, value2, value3, yieldingFunction);
    }

    /* (non-Javadoc)
     * @see com.aol.cyclops2.types.MonadicValue#forEach4(java.util.function.Function, java.util.function.BiFunction, com.aol.cyclops2.util.function.TriFunction, com.aol.cyclops2.util.function.QuadFunction, com.aol.cyclops2.util.function.QuadFunction)
     */
    @Override
    default <T2, R1, R2, R3, R> Eval<R> forEach4(Function<? super T, ? extends MonadicValue<R1>> value1,
            BiFunction<? super T, ? super R1, ? extends MonadicValue<R2>> value2,
            Fn3<? super T, ? super R1, ? super R2, ? extends MonadicValue<R3>> value3,
            Fn4<? super T, ? super R1, ? super R2, ? super R3, Boolean> filterFunction,
            Fn4<? super T, ? super R1, ? super R2, ? super R3, ? extends R> yieldingFunction) {

        return (Eval<R>)MonadicValue.super.forEach4(value1, value2, value3, filterFunction, yieldingFunction);
    }

    /* (non-Javadoc)
     * @see com.aol.cyclops2.types.MonadicValue#forEach3(java.util.function.Function, java.util.function.BiFunction, com.aol.cyclops2.util.function.TriFunction)
     */
    @Override
    default <T2, R1, R2, R> Eval<R> forEach3(Function<? super T, ? extends MonadicValue<R1>> value1,
            BiFunction<? super T, ? super R1, ? extends MonadicValue<R2>> value2,
            Fn3<? super T, ? super R1, ? super R2, ? extends R> yieldingFunction) {

        return (Eval<R>)MonadicValue.super.forEach3(value1, value2, yieldingFunction);
    }

    /* (non-Javadoc)
     * @see com.aol.cyclops2.types.MonadicValue#forEach3(java.util.function.Function, java.util.function.BiFunction, com.aol.cyclops2.util.function.TriFunction, com.aol.cyclops2.util.function.TriFunction)
     */
    @Override
    default <T2, R1, R2, R> Eval<R> forEach3(Function<? super T, ? extends MonadicValue<R1>> value1,
            BiFunction<? super T, ? super R1, ? extends MonadicValue<R2>> value2,
            Fn3<? super T, ? super R1, ? super R2, Boolean> filterFunction,
            Fn3<? super T, ? super R1, ? super R2, ? extends R> yieldingFunction) {

        return (Eval<R>)MonadicValue.super.forEach3(value1, value2, filterFunction, yieldingFunction);
    }

    /* (non-Javadoc)
     * @see com.aol.cyclops2.types.MonadicValue#forEach2(java.util.function.Function, java.util.function.BiFunction)
     */
    @Override
    default <R1, R> Eval<R> forEach2(Function<? super T, ? extends MonadicValue<R1>> value1,
            BiFunction<? super T, ? super R1, ? extends R> yieldingFunction) {

        return (Eval<R>)MonadicValue.super.forEach2(value1, yieldingFunction);
    }

    /* (non-Javadoc)
     * @see com.aol.cyclops2.types.MonadicValue#forEach2(java.util.function.Function, java.util.function.BiFunction, java.util.function.BiFunction)
     */
    @Override
    default <R1, R> Eval<R> forEach2(Function<? super T, ? extends MonadicValue<R1>> value1,
            BiFunction<? super T, ? super R1, Boolean> filterFunction,
            BiFunction<? super T, ? super R1, ? extends R> yieldingFunction) {
        return (Eval<R>)MonadicValue.super.forEach2(value1, filterFunction, yieldingFunction);
    }




    static class Module {

        static <T> Eval<T> asEval(final MonadicValue<T> value) {

            if (value instanceof Eval)
                return (Eval<T>) value;
            return value.toEvalAlways();
        }

        public static class Later<T> extends Rec<T> implements Eval<T> {

            Later(final Function<Object, ? extends T> s) {
                super(TreePVector.singleton(Rec.raw(Memoize.memoizeFunction(s))));
            }

            Later(final PVector<Function<Object, Object>> s) {
                super(s);

            }

            @Override
            public <R> Eval<R> map(final Function<? super T, ? extends R> mapper) {

                return new Later<R>(
                                    super.fns.plus(Rec.raw(Memoize.memoizeFunction(mapper))));
            }

            @Override
            public <R> Eval<R> flatMap(final Function<? super T, ? extends MonadicValue<? extends R>> mapper) {
                final RecFunction s = __ -> asEval(mapper.apply(super.applyRec())).steps();

                return new Later<R>(TreePVector.singleton(s));

            }

            @Override
            public T get() {
                return super.get();
            }

            /* (non-Javadoc)
             * @see com.aol.cyclops2.lambda.monads.Pure#unit(java.lang.Object)
             */
            @Override
            public <T> Eval<T> unit(final T unit) {
                return Eval.later(() -> unit);
            }

            /* (non-Javadoc)
             * @see com.aol.cyclops2.value.Value#toEvalLater()
             */
            @Override
            public Eval<T> toEvalLater() {
                return this;
            }

            /* (non-Javadoc)
             * @see java.lang.Object#hashCode()
             */
            @Override
            public int hashCode() {
                return get().hashCode();
            }

            /* (non-Javadoc)
             * @see java.lang.Object#equals(java.lang.Object)
             */
            @Override
            public boolean equals(final Object obj) {
                if (!(obj instanceof Eval))
                    return false;
                return Objects.equals(get(), ((Eval) obj).get());
            }

            @Override
            public String toString() {
                 return mkString();
            }

        }


        public static class Always<T> extends Rec<T> implements Eval<T> {

            Always(final Function<Object, ? extends T> s) {
                super(TreePVector.singleton(Rec.raw(s)));
            }

            Always(final PVector<Function<Object, Object>> s) {
                super(s);

            }


            public Maybe<T> filter(Predicate<? super T> predicate ){
                return Maybe.fromEval(this).filter(predicate);
            }

            @Override
            public <R> Eval<R> map(final Function<? super T, ? extends R> mapper) {

                return new Always<R>(
                                     fns.plus(Rec.raw(mapper)));

            }

            @Override
            public <R> Eval<R> flatMap(final Function<? super T, ? extends MonadicValue<? extends R>> mapper) {
                final RecFunction s = __ -> asEval(mapper.apply(apply())).steps();

                return new Always<R>(
                                     TreePVector.singleton(s));
            }

            @Override
            public T get() {
                return super.get();
            }

            @Override
            public <T> Eval<T> unit(final T unit) {
                return Eval.always(() -> unit);
            }

            /* (non-Javadoc)
             * @see com.aol.cyclops2.value.Value#toEvalAlways()
             */
            @Override
            public Eval<T> toEvalAlways() {
                return this;
            }

            /* (non-Javadoc)
             * @see java.lang.Object#hashCode()
             */
            @Override
            public int hashCode() {
                return get().hashCode();
            }

            /* (non-Javadoc)
             * @see java.lang.Object#equals(java.lang.Object)
             */
            @Override
            public boolean equals(final Object obj) {
                if (!(obj instanceof Eval))
                    return false;
                return Objects.equals(get(), ((Eval) obj).get());
            }

            @Override
            public String toString() {
                return mkString();
            }

        }

        public static class FutureAlways<T> implements Eval<T> {

           final Future<Eval<T>> input;


            FutureAlways( Future<Eval<T>> input) {

                this.input=  input;
            }


            public void forEach(Consumer<? super T> cons){
                input.peek(e->e.forEach(cons));
            }
            @Override
            public <R> Eval<R> map(final Function<? super T, ? extends R> mapper) {
                return new FutureAlways<R>(input.map(e->e.map(mapper)));

            }

            @Override
            public <R> Eval<R> flatMap(final Function<? super T, ? extends MonadicValue<? extends R>> mapper) {
                return new FutureAlways<R>(input.map(e->e.flatMap(mapper)));
            }



            @Override
            public ReactiveSeq<T> iterate(UnaryOperator<T> fn) {
                return Spouts.from(input).map(Eval::get).flatMap(i->Spouts.iterate(i,fn));
            }

            @Override
            public ReactiveSeq<T> generate() {
                return Spouts.from(input).map(Eval::get).flatMap(i->Spouts.generate(()->i));
            }

            /**
             * @return This convertable converted to a Future
             */
            @Override
           public Future<T> toFuture() {
                return input.map(Eval::get);
            }



            /**
             * This convertable converted to a Future asyncrhonously using the supplied Executor
             *
             * @param ex Executor to execute the conversion on
             * @return  This convertable converted to a Future asyncrhonously
             */
            @Override
            public Future<T> toFutureAsync(final Executor ex) {
                return toFuture();
            }

            /**
             * @return A CompletableFuture, populated immediately by a call to get
             */
            @Override
            public CompletableFuture<T> toCompletableFuture() {
                return toFuture().getFuture();
            }


            /**
             * @param exec Executor to asyncrhonously populate the CompletableFuture
             * @return  A CompletableFuture populated asynchronously on the supplied Executor by calling get
             */
            @Override
            public CompletableFuture<T> toCompletableFutureAsync(final Executor exec) {
                return toFuture().getFuture();
            }
            @Override
            public final void subscribe(final Subscriber<? super T> sub) {
                Mutable<Future<Eval<T>>> future = Mutable.of(input);
                sub.onSubscribe(new Subscription() {

                    AtomicBoolean running = new AtomicBoolean(
                            true);
                    AtomicBoolean cancelled = new AtomicBoolean(false);

                    @Override
                    public void request(final long n) {

                        if (n < 1) {
                            sub.onError(new IllegalArgumentException(
                                    "3.9 While the Subscription is not cancelled, Subscription.request(long n) MUST throw a java.lang.IllegalArgumentException if the argument is <= 0."));
                        }

                        if (!running.compareAndSet(true, false)) {

                            return;

                        }
                        future.mutate(f -> f.peek(e->{

                                e.forEach(v->{

                                    sub.onNext(v);
                                });
                        })
                                .recover(t -> {
                                    sub.onError(t);
                                    return null;
                                })
                                .peek(i -> sub.onComplete()));


                    }


                    @Override
                    public void cancel() {

                        cancelled.set(true);
                        future.get().cancel();

                    }

                });

            }
            @Override
            public T get() {

                Eval<T> eval = input.get();
                return eval.get();
            }

            @Override
            public <T> Eval<T> unit(final T unit) {
                return Eval.always(() -> unit);
            }

            /* (non-Javadoc)
             * @see com.aol.cyclops2.value.Value#toEvalAlways()
             */
            @Override
            public Eval<T> toEvalAlways() {
                return this;
            }

            /* (non-Javadoc)
             * @see java.lang.Object#hashCode()
             */
            @Override
            public int hashCode() {
                return get().hashCode();
            }

            /* (non-Javadoc)
             * @see java.lang.Object#equals(java.lang.Object)
             */
            @Override
            public boolean equals(final Object obj) {
                if (!(obj instanceof Eval))
                    return false;
                return Objects.equals(get(), ((Eval) obj).get());
            }

            @Override
            public String toString() {

               return mkString();
            }



        }

        private static class Rec<T> {
            final PVector<Function<Object, Object>> fns;
            private final static Object VOID = new Object();

            Rec(final PVector<Function<Object, Object>> s) {
                fns = s;
            }



            private static Function<Object, Object> raw(final Function<?, ?> fn) {
                return (Function<Object, Object>) fn;
            }

            static interface RecFunction extends Function<Object, Object> {

            }

            public  PVector<Function<Object, Object>> steps() {
                return fns;
            }
            public Trampoline<T> toTrampoline(){
                return new Trampoline<T>() {
                    @Override
                    public T get() {
                        return Rec.this.get();
                    }

                    @Override
                    public boolean complete(){
                        return false;
                    }

                    public Trampoline<T> bounce() {
                        Object input = init();
                        for (int i=0; i< fns.size();i++) {

                                final Function<Object, Object> next = fns.get(i);
                                if (next instanceof RecFunction) {
                                    PVector<Function<Object, Object>> remaining = fns.subList(i+1,fns.size());
                                    PVector<Function<Object, Object>> nextSteps = (PVector) ((RecFunction) next).apply(VOID);
                                    nextSteps.addAll(remaining);
                                   return new Later(nextSteps).toTrampoline();
                                } else {
                                    input = next.apply(input);


                                }


                        }
                        return Trampoline.done((T) input);

                    }
                };
            }


            public Object init(){
                return VOID;
            }
            T applyRec() {
                Object input = init();
                for (final Function<Object, Object> n : fns) {
                    final Deque<Function<Object, Object>> newFns = new ArrayDeque();
                    newFns.add(n);
                    while (newFns.size() > 0) {
                        final Function<Object, Object> next = newFns.pop();
                        if (next instanceof RecFunction) {
                            newFns.addAll((List) ((RecFunction) next).apply(VOID));
                        } else
                            input = next.apply(input);

                    }
                }
                return (T) input;
            }

            public T get() {
                return applyRec();
            }

        }

    }

    /**
     * Companion class for creating Type Class instances for working with Evals
     * @author johnmcclean
     *
     */
    @UtilityClass
    public static class Instances {

        public static InstanceDefinitions<eval> definitions(){
            return new InstanceDefinitions<eval>() {
                @Override
                public <T, R> Functor<eval> functor() {
                    return Instances.functor();
                }

                @Override
                public <T> Pure<eval> unit() {
                    return Instances.unit();
                }

                @Override
                public <T, R> Applicative<eval> applicative() {
                    return Instances.applicative();
                }

                @Override
                public <T, R> Monad<eval> monad() {
                    return Instances.monad();
                }

                @Override
                public <T, R> Maybe<MonadZero<eval>> monadZero() {
                    return Maybe.just(Instances.monadZero());
                }

                @Override
                public <T> Maybe<MonadPlus<eval>> monadPlus() {
                    return Maybe.none();
                }

                @Override
                public <T> MonadRec<eval> monadRec() {
                    return Instances.monadRec();
                }

                @Override
                public <T> Maybe<MonadPlus<eval>> monadPlus(Monoid<Higher<eval, T>> m) {
                    return Maybe.none();
                }

                @Override
                public <C2, T>Traverse<eval> traverse() {
                    return Instances.traverse();
                }

                @Override
                public <T> Foldable<eval> foldable() {
                    return Instances.foldable();
                }

                @Override
                public <T> Maybe<Comonad<eval>> comonad() {
                    return Maybe.just(Instances.comonad());
                }

                @Override
                public <T> Maybe<Unfoldable<eval>> unfoldable() {
                    return Maybe.none();
                }
            };
        }


        /**
         *
         * Transform a list, mulitplying every element by 2
         *
         * <pre>
         * {@code
         *  Eval<Integer> list = Evals.functor().map(i->i*2, Eval.widen(Arrays.asEval(1,2,3));
         *
         *  //[2,4,6]
         *
         *
         * }
         * </pre>
         *
         * An example fluent api working with Evals
         * <pre>
         * {@code
         *   Eval<Integer> list = Evals.unit()
        .unit("hello")
        .applyHKT(h->Evals.functor().map((String v) ->v.length(), h))
        .convert(Eval::narrowK3);
         *
         * }
         * </pre>
         *
         *
         * @return A functor for Evals
         */
        public static <T,R>Functor<eval> functor(){
            BiFunction<Eval<T>,Function<? super T, ? extends R>,Eval<R>> map = Instances::map;
            return General.functor(map);
        }

        /**
         * <pre>
         * {@code
         * Eval<String> list = Evals.unit()
        .unit("hello")
        .convert(Eval::narrowK3);

        //Arrays.asEval("hello"))
         *
         * }
         * </pre>
         *
         *
         * @return A factory for Evals
         */
        public static <T> Pure<eval> unit(){
            return General.<eval,T>unit(Instances::of);
        }
        /**
         *
         * <pre>
         * {@code
         * import static com.aol.cyclops.hkt.jdk.Eval.widen;
         * import static com.aol.cyclops.util.function.Lambda.l1;
         * import static java.util.Arrays.asEval;
         *
        Evals.zippingApplicative()
        .ap(widen(asEval(l1(this::multiplyByTwo))),widen(asEval(1,2,3)));
         *
         * //[2,4,6]
         * }
         * </pre>
         *
         *
         * Example fluent API
         * <pre>
         * {@code
         * Eval<Function<Integer,Integer>> listFn =Evals.unit()
         *                                                  .unit(Lambda.l1((Integer i) ->i*2))
         *                                                  .convert(Eval::narrowK3);

        Eval<Integer> list = Evals.unit()
        .unit("hello")
        .applyHKT(h->Evals.functor().map((String v) ->v.length(), h))
        .applyHKT(h->Evals.applicative().ap(listFn, h))
        .convert(Eval::narrowK3);

        //Arrays.asEval("hello".length()*2))
         *
         * }
         * </pre>
         *
         *
         * @return A zipper for Evals
         */
        public static <T,R> Applicative<eval> applicative(){
            BiFunction<Eval< Function<T, R>>,Eval<T>,Eval<R>> ap = Instances::ap;
            return General.applicative(functor(), unit(), ap);
        }
        /**
         *
         * <pre>
         * {@code
         * import static com.aol.cyclops.hkt.jdk.Eval.widen;
         * Eval<Integer> list  = Evals.monad()
        .flatMap(i->widen(EvalX.range(0,i)), widen(Arrays.asEval(1,2,3)))
        .convert(Eval::narrowK3);
         * }
         * </pre>
         *
         * Example fluent API
         * <pre>
         * {@code
         *    Eval<Integer> list = Evals.unit()
        .unit("hello")
        .applyHKT(h->Evals.monad().flatMap((String v) ->Evals.unit().unit(v.length()), h))
        .convert(Eval::narrowK3);

        //Arrays.asEval("hello".length())
         *
         * }
         * </pre>
         *
         * @return Type class with monad functions for Evals
         */
        public static <T,R> Monad<eval> monad(){

            BiFunction<Higher<eval,T>,Function<? super T, ? extends Higher<eval,R>>,Higher<eval,R>> flatMap = Instances::flatMap;
            return General.monad(applicative(), flatMap);
        }
        /**
         *
         * <pre>
         * {@code
         *  Eval<String> list = Evals.unit()
        .unit("hello")
        .applyHKT(h->Evals.monadZero().filter((String t)->t.startsWith("he"), h))
        .convert(Eval::narrowK3);

        //Arrays.asEval("hello"));
         *
         * }
         * </pre>
         *
         *
         * @return A filterable monad (with default value)
         */
        public static <T,R> MonadZero<eval> monadZero(){

            return General.monadZero(monad(), Eval.now(null));
        }
        public static <T,R> MonadRec<eval> monadRec(){

            return new MonadRec<eval>(){

                @Override
                public <T, R> Higher<eval, R> tailRec(T initial, Function<? super T, ? extends Higher<eval, ? extends Xor<T, R>>> fn) {
                    return Eval.tailRec(initial,fn.andThen(Eval::narrowK));
                }
            };
        }



        /**
         * @return Type class for traversables with traverse / sequence operations
         */
        public static <C2,T> Traverse<eval> traverse(){

            return General.traverseByTraverse(applicative(), Instances::traverseA);
        }

        /**
         *
         * <pre>
         * {@code
         * int sum  = Evals.foldable()
        .foldLeft(0, (a,b)->a+b, Eval.widen(Arrays.asEval(1,2,3,4)));

        //10
         *
         * }
         * </pre>
         *
         *
         * @return Type class for folding / reduction operations
         */
        public static <T,R> Foldable<eval> foldable(){
            BiFunction<Monoid<T>,Higher<eval,T>,T> foldRightFn =  (m,l)-> Eval.narrowK(l).orElse(m.zero());
            BiFunction<Monoid<T>,Higher<eval,T>,T> foldLeftFn = (m,l)-> Eval.narrowK(l).orElse(m.zero());
            Fn3<Monoid<R>, Function<T, R>, Higher<Witness.eval, T>, R> foldMapFn = (m, f, l)->narrowK(l).map(f).foldLeft(m);
            return General.foldable(foldRightFn, foldLeftFn,foldMapFn);
        }

        public static <T> Comonad<eval> comonad(){
            Function<? super Higher<eval, T>, ? extends T> extractFn = maybe -> maybe.convert(Eval::narrowK).get();
            return General.comonad(functor(), unit(), extractFn);
        }
        private <T> Eval<T> of(T value){
            return Eval.now(value);
        }
        private static <T,R> Eval<R> ap(Eval<Function< T, R>> lt,  Eval<T> maybe){
            return lt.combine(maybe, (a,b)->a.apply(b));

        }
        private static <T,R> Higher<eval,R> flatMap( Higher<eval,T> lt, Function<? super T, ? extends  Higher<eval,R>> fn){
            return Eval.narrowK(lt).flatMap(fn.andThen(Eval::narrowK));
        }
        private static <T,R> Eval<R> map(Eval<T> lt, Function<? super T, ? extends R> fn){
            return  lt.map(fn);
        }


        private static <C2,T,R> Higher<C2, Higher<eval, R>> traverseA(Applicative<C2> applicative, Function<? super T, ? extends Higher<C2, R>> fn,
                                                                        Higher<eval, T> ds){
            Eval<T> eval = Eval.narrowK(ds);
            return applicative.map(Eval::now, fn.apply(eval.get()));
        }

    }

}<|MERGE_RESOLUTION|>--- conflicted
+++ resolved
@@ -27,7 +27,7 @@
 import cyclops.typeclasses.monad.*;
 import lombok.AllArgsConstructor;
 import lombok.experimental.UtilityClass;
-import org.jooq.lambda.tuple.*;
+import cyclops.collections.tuple.*;
 import org.pcollections.PVector;
 import org.pcollections.TreePVector;
 import org.reactivestreams.Publisher;
@@ -44,7 +44,7 @@
 
 /**
  * Represents a computation that can be deferred (always), cached (later) or immediate(now).
- * Supports tail recursion via map / flatMap.
+ * Supports tail recursion via transform / flatMap.
  * Unrestricted are always Lazy even when performed against a Now instance.
  * Heavily inspired by Cats Eval @link https://github.com/typelevel/cats/blob/master/core/src/main/scala/cats/Eval.scala
  *
@@ -76,17 +76,17 @@
                                     MonadicValue<T>,
                                     Higher<eval ,T>{
 
-<<<<<<< HEAD
+
     default Tuple1<T> unapply(){
         return Tuple.tuple(get());
     }
 
-=======
+
     public static  <T,R> Eval<R> tailRec(T initial, Function<? super T, ? extends Eval<? extends Xor<T, R>>> fn){
         return narrowK(fn.apply(initial)).flatMap( eval ->
                 eval.visit(s->tailRec(s,fn),p->Eval.now(p)));
     }
->>>>>>> 414cd8d1
+
     public static  <T> Kleisli<eval,Eval<T>,T> kindKleisli(){
         return Kleisli.of(Instances.monad(), Eval::widen);
     }
@@ -158,7 +158,7 @@
      * <pre>
      *     {@code
      *      CompletableEval<Integer,Integer> completable = Eval.eval();
-            Eval<Integer> mapped = completable.map(i->i*2)
+            Eval<Integer> mapped = completable.transform(i->i*2)
                                               .flatMap(i->Eval.later(()->i+1));
 
             completable.complete(5);
@@ -270,7 +270,7 @@
      * <pre>
      * {@code
      *   Eval<Integer> e = Eval.later(()->10)
-     *                         .map(i->i*2);
+     *                         .transform(i->i*2);
      *   //Eval[20] - maybe so will not be executed until the value is accessed
      * }</pre>
      *
@@ -293,7 +293,7 @@
      * <pre>
      * {@code
      *   Eval<Integer> e = Eval.always(()->10)
-     *                         .map(i->i*2);
+     *                         .transform(i->i*2);
      *   //Eval[20] - maybe so will not be executed until the value is accessed
      * }</pre>
      *
@@ -376,7 +376,7 @@
      *
      *
      * @param evals Collection of Evals to accumulate
-     * @param mapper Funtion to map Eval contents to type required by Semigroup accumulator
+     * @param mapper Funtion to transform Eval contents to type required by Semigroup accumulator
      * @param reducer Combiner function to applyHKT to converted values
      * @return  Eval with a value
      */
@@ -422,7 +422,7 @@
     public <T> Eval<T> unit(T unit);
 
     /* (non-Javadoc)
-     * @see com.aol.cyclops2.types.MonadicValue#map(java.util.function.Function)
+     * @see com.aol.cyclops2.types.MonadicValue#transform(java.util.function.Function)
      */
     @Override
     public <R> Eval<R> map(Function<? super T, ? extends R> mapper);
@@ -1254,7 +1254,7 @@
          *
          * <pre>
          * {@code
-         *  Eval<Integer> list = Evals.functor().map(i->i*2, Eval.widen(Arrays.asEval(1,2,3));
+         *  Eval<Integer> list = Evals.functor().transform(i->i*2, Eval.widen(Arrays.asEval(1,2,3));
          *
          *  //[2,4,6]
          *
@@ -1267,7 +1267,7 @@
          * {@code
          *   Eval<Integer> list = Evals.unit()
         .unit("hello")
-        .applyHKT(h->Evals.functor().map((String v) ->v.length(), h))
+        .applyHKT(h->Evals.functor().transform((String v) ->v.length(), h))
         .convert(Eval::narrowK3);
          *
          * }
@@ -1324,7 +1324,7 @@
 
         Eval<Integer> list = Evals.unit()
         .unit("hello")
-        .applyHKT(h->Evals.functor().map((String v) ->v.length(), h))
+        .applyHKT(h->Evals.functor().transform((String v) ->v.length(), h))
         .applyHKT(h->Evals.applicative().ap(listFn, h))
         .convert(Eval::narrowK3);
 
