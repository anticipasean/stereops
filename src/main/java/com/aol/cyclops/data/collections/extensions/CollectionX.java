--- conflicted
+++ resolved
@@ -637,13 +637,8 @@
      */
     default <R1, R2, R3,R> CollectionX<R> forEach4(final Function<? super T, ? extends Iterable<R1>> iterable1,
                         final BiFunction<? super T,? super R1, ? extends Iterable<R2>> iterable2,
-<<<<<<< HEAD
                             final F3<? super T, ? super R1, ? super R2, ? extends Iterable<R3>> iterable3,
                             final F4<? super T, ? super R1, ? super R2, ? super R3, ? extends R> yieldingFunction) {
-=======
-                            final TriFunction<? super T, ? super R1, ? super R2, ? extends Iterable<R3>> iterable3,
-                            final QuadFunction<? super T, ? super R1, ? super R2, ? super R3, ? extends R> yieldingFunction) {
->>>>>>> 730c300a
         return this.flatMap(in -> {
 
             ReactiveSeq<R1> a = ReactiveSeq.fromIterable(iterable1.apply(in));
@@ -696,15 +691,9 @@
      */
     default <R1, R2, R3, R> CollectionX<R> forEach4(final Function<? super T, ? extends Iterable<R1>> iterable1,
             final BiFunction<? super T, ? super R1, ? extends Iterable<R2>> iterable2,
-<<<<<<< HEAD
             final F3<? super T, ? super R1, ? super R2, ? extends Iterable<R3>> iterable3,
             final F4<? super T, ? super R1, ? super R2, ? super R3, Boolean> filterFunction,
             final F4<? super T, ? super R1, ? super R2, ? super R3, ? extends R> yieldingFunction) {
-=======
-            final TriFunction<? super T, ? super R1, ? super R2, ? extends Iterable<R3>> iterable3,
-            final QuadFunction<? super T, ? super R1, ? super R2, ? super R3, Boolean> filterFunction,
-            final QuadFunction<? super T, ? super R1, ? super R2, ? super R3, ? extends R> yieldingFunction) {
->>>>>>> 730c300a
         return this.flatMap(in -> {
 
             ReactiveSeq<R1> a = ReactiveSeq.fromIterable(iterable1.apply(in));
@@ -750,11 +739,7 @@
      */
     default <R1, R2, R> CollectionX<R> forEach3(final Function<? super T, ? extends Iterable<R1>> iterable1,
                                                 final BiFunction<? super T,? super R1, ? extends Iterable<R2>> iterable2,
-<<<<<<< HEAD
                                                 final F3<? super T, ? super R1, ? super R2, ? extends R> yieldingFunction) {
-=======
-                                                final TriFunction<? super T, ? super R1, ? super R2, ? extends R> yieldingFunction) {
->>>>>>> 730c300a
         return this.flatMap(in -> {
 
             Iterable<R1> a = iterable1.apply(in);
@@ -787,9 +772,9 @@
      * </pre>
      * 
      * 
-     * @param stream1
-     *            Nested Stream to iterate over
-     * @param stream2
+     * @param iterable1
+     *            Nested Stream to iterate over
+     * @param iterable2
      *            Nested Stream to iterate over
      * @param filterFunction
      *            Filter to apply over elements before passing non-filtered
@@ -801,13 +786,8 @@
      */
     default <R1, R2, R> CollectionX<R> forEach3(final Function<? super T, ? extends Iterable<R1>> iterable1,
             final BiFunction<? super T,? super R1, ? extends Iterable<R2>> iterable2,
-<<<<<<< HEAD
                     final F3<? super T, ? super R1, ? super R2, Boolean> filterFunction,
                     final F3<? super T, ? super R1, ? super R2, ? extends R> yieldingFunction) {
-=======
-                    final TriFunction<? super T, ? super R1, ? super R2, Boolean> filterFunction,
-                    final TriFunction<? super T, ? super R1, ? super R2, ? extends R> yieldingFunction) {
->>>>>>> 730c300a
         return this.flatMap(in -> {
 
             Iterable<R1> a = iterable1.apply(in);
