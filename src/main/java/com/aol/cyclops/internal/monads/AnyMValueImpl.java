package com.aol.cyclops.internal.monads;

import java.util.Objects;

import com.aol.cyclops.types.anyM.AnyMValue;
<<<<<<< HEAD
import com.aol.cyclops.types.anyM.WitnessType;
import com.aol.cyclops.types.extensability.FunctionalAdapter;
=======
import com.aol.cyclops.types.applicative.ApplicativeFunctor;
import com.aol.cyclops.types.extensability.Comprehender;

public class AnyMValueImpl<T> extends BaseAnyMImpl<T>implements AnyMValue<T> {

    @Override
    public Xor<AnyMValue<T>, AnyMSeq<T>> matchable() {
        return Xor.secondary(this);
    }

    public AnyMValueImpl(final Monad<T> monad, final Class initialType) {
        super(monad, initialType);

    }

    private <T> AnyMValueImpl<T> with(final Monad<T> anyM) {

        return new AnyMValueImpl(
                                    anyM, initialType);
    }

    private <T> AnyMValueImpl<T> with(final AnyM<T> anyM) {

        return (AnyMValueImpl<T>) anyM;
    }

    /* (non-Javadoc)
     * @see com.aol.cyclops.types.anyM.AnyMValue#ap(com.aol.cyclops.types.Value, java.util.function.BiFunction)
     */
    @Override
    public <T2, R> AnyMValue<R> combine(final Value<? extends T2> app, final BiFunction<? super T, ? super T2, ? extends R> fn) {
        if (this.unwrap() instanceof ApplicativeFunctor) {
            return AnyM.<R> ofValue(((ApplicativeFunctor) unwrap()).combine(app, fn));
        }
        return with((AnyM) AnyMValue.super.combine(app, fn));
    }

    @Override
    public <T2, R> AnyMValue<R> zip(final Iterable<? extends T2> app, final BiFunction<? super T, ? super T2, ? extends R> fn) {
        if (this.unwrap() instanceof ApplicativeFunctor) {
            return AnyM.<R> ofValue(((ApplicativeFunctor) unwrap()).zip(app, fn));
        }
        return (AnyMValue<R>) AnyMValue.super.zip(app, fn);
    }

    /* (non-Javadoc)
     * @see com.aol.cyclops.types.applicative.ApplicativeFunctor#zip(java.util.function.BiFunction, org.reactivestreams.Publisher)
     */
    @Override
    public <T2, R> AnyMValue<R> zip(final BiFunction<? super T, ? super T2, ? extends R> fn, final Publisher<? extends T2> app) {
        if (this.unwrap() instanceof ApplicativeFunctor) {
            return AnyM.<R> ofValue(((ApplicativeFunctor) unwrap()).zip(fn, app));
        }
        return (AnyMValue<R>) AnyMValue.super.zip(fn, app);
    }

    @Override
    public <R> AnyMValue<R> flatMapFirst(final Function<? super T, ? extends Iterable<? extends R>> fn) {
        return with(super.flatMapInternal(fn.andThen(it -> fromIterable(it))));
    }

    @Override
    public <R> AnyMValue<R> flatMapFirstPublisher(final Function<? super T, ? extends Publisher<? extends R>> fn) {
        return with(super.flatMapInternal(fn.andThen(it -> fromPublisher(it))));
    }

    @Override
    public ReactiveSeq<T> reactiveSeq() {
        return stream();
    }

    @Override
    public T get() {
        return super.get();
    }

    @Override
    public boolean isPresent() {
        if (monad.unwrap() instanceof Value) {
            return ((Value<T>) monad.unwrap()).isPresent();
        }
        return AnyMValue.super.isPresent();
    }

    @Override
    public <T> AnyMValue<T> emptyUnit() {
        return new AnyMValueImpl(
                                 monad.empty(), initialType);
    }
>>>>>>> 730c300a

public class AnyMValueImpl<W extends WitnessType<W>,T> extends BaseAnyMImpl<W,T>implements AnyMValue<W,T> {

<<<<<<< HEAD
    public AnyMValueImpl(final Object monad,FunctionalAdapter<W> adapter) {
        super(monad,adapter);
        
=======
    @Override
    public AnyMValue<T> filter(final Predicate<? super T> p) {
        return with(super.filterInternal(p));
    }

    @Override
    public AnyMValue<T> peek(final Consumer<? super T> c) {
        return with(super.peekInternal(c));
    }

    @Override
    public AnyMValue<List<T>> aggregate(final AnyM<T> next) {
        return (AnyMValue<List<T>>) super.aggregate(next);
    }

    @Override
    public <T> AnyMValue<T> unit(final T value) {
        return AnyM.ofValue(monad.unit(value));
    }

    @Override
    public <T> AnyMValue<T> empty() {
        return with(new AnyMValueImpl(
                                      monad.empty(), initialType));
    }

    @Override
    public <NT> ReactiveSeq<NT> toReactiveSeq(final Function<? super T, ? extends Stream<? extends NT>> fn) {
        return super.toReactiveSeq(fn);
    }

    @Override
    public ReactiveSeq<T> stream() {
        return super.stream();
    }

    @Override
    public <R> AnyMValue<R> map(final Function<? super T, ? extends R> fn) {
        return with(super.mapInternal(fn));
    }

    @Override
    public <R> AnyMValue<R> bind(final Function<? super T, ?> fn) {

        return with(super.bindInternal(fn));
    }

    @Override
    public <T1> AnyMValue<T1> flatten() {
        return with(super.flattenInternal());
    }

   
    @Override
    public <R> AnyMValue<R> flatMap(final Function<? super T, ? extends MonadicValue<? extends R>> fn) {
        return with(super.flatMapInternal(fn.andThen(AnyM::ofValue)));
>>>>>>> 730c300a
    }

    @Override
    public <T> T unwrap() {
        return super.unwrap();
    }

    @Override
    public String toString() {
        return mkString();
    }

    @Override
    public int hashCode() {
        return Objects.hashCode(unwrap());
    }

    @Override
    public boolean equals(final Object obj) {
        if (!(obj instanceof AnyMValue))
            return false;
        final AnyMValue v2 = (AnyMValue) obj;
        return unwrap().equals(v2.unwrap());

    }

}<|MERGE_RESOLUTION|>--- conflicted
+++ resolved
@@ -3,165 +3,14 @@
 import java.util.Objects;
 
 import com.aol.cyclops.types.anyM.AnyMValue;
-<<<<<<< HEAD
 import com.aol.cyclops.types.anyM.WitnessType;
 import com.aol.cyclops.types.extensability.FunctionalAdapter;
-=======
-import com.aol.cyclops.types.applicative.ApplicativeFunctor;
-import com.aol.cyclops.types.extensability.Comprehender;
-
-public class AnyMValueImpl<T> extends BaseAnyMImpl<T>implements AnyMValue<T> {
-
-    @Override
-    public Xor<AnyMValue<T>, AnyMSeq<T>> matchable() {
-        return Xor.secondary(this);
-    }
-
-    public AnyMValueImpl(final Monad<T> monad, final Class initialType) {
-        super(monad, initialType);
-
-    }
-
-    private <T> AnyMValueImpl<T> with(final Monad<T> anyM) {
-
-        return new AnyMValueImpl(
-                                    anyM, initialType);
-    }
-
-    private <T> AnyMValueImpl<T> with(final AnyM<T> anyM) {
-
-        return (AnyMValueImpl<T>) anyM;
-    }
-
-    /* (non-Javadoc)
-     * @see com.aol.cyclops.types.anyM.AnyMValue#ap(com.aol.cyclops.types.Value, java.util.function.BiFunction)
-     */
-    @Override
-    public <T2, R> AnyMValue<R> combine(final Value<? extends T2> app, final BiFunction<? super T, ? super T2, ? extends R> fn) {
-        if (this.unwrap() instanceof ApplicativeFunctor) {
-            return AnyM.<R> ofValue(((ApplicativeFunctor) unwrap()).combine(app, fn));
-        }
-        return with((AnyM) AnyMValue.super.combine(app, fn));
-    }
-
-    @Override
-    public <T2, R> AnyMValue<R> zip(final Iterable<? extends T2> app, final BiFunction<? super T, ? super T2, ? extends R> fn) {
-        if (this.unwrap() instanceof ApplicativeFunctor) {
-            return AnyM.<R> ofValue(((ApplicativeFunctor) unwrap()).zip(app, fn));
-        }
-        return (AnyMValue<R>) AnyMValue.super.zip(app, fn);
-    }
-
-    /* (non-Javadoc)
-     * @see com.aol.cyclops.types.applicative.ApplicativeFunctor#zip(java.util.function.BiFunction, org.reactivestreams.Publisher)
-     */
-    @Override
-    public <T2, R> AnyMValue<R> zip(final BiFunction<? super T, ? super T2, ? extends R> fn, final Publisher<? extends T2> app) {
-        if (this.unwrap() instanceof ApplicativeFunctor) {
-            return AnyM.<R> ofValue(((ApplicativeFunctor) unwrap()).zip(fn, app));
-        }
-        return (AnyMValue<R>) AnyMValue.super.zip(fn, app);
-    }
-
-    @Override
-    public <R> AnyMValue<R> flatMapFirst(final Function<? super T, ? extends Iterable<? extends R>> fn) {
-        return with(super.flatMapInternal(fn.andThen(it -> fromIterable(it))));
-    }
-
-    @Override
-    public <R> AnyMValue<R> flatMapFirstPublisher(final Function<? super T, ? extends Publisher<? extends R>> fn) {
-        return with(super.flatMapInternal(fn.andThen(it -> fromPublisher(it))));
-    }
-
-    @Override
-    public ReactiveSeq<T> reactiveSeq() {
-        return stream();
-    }
-
-    @Override
-    public T get() {
-        return super.get();
-    }
-
-    @Override
-    public boolean isPresent() {
-        if (monad.unwrap() instanceof Value) {
-            return ((Value<T>) monad.unwrap()).isPresent();
-        }
-        return AnyMValue.super.isPresent();
-    }
-
-    @Override
-    public <T> AnyMValue<T> emptyUnit() {
-        return new AnyMValueImpl(
-                                 monad.empty(), initialType);
-    }
->>>>>>> 730c300a
 
 public class AnyMValueImpl<W extends WitnessType<W>,T> extends BaseAnyMImpl<W,T>implements AnyMValue<W,T> {
 
-<<<<<<< HEAD
     public AnyMValueImpl(final Object monad,FunctionalAdapter<W> adapter) {
         super(monad,adapter);
-        
-=======
-    @Override
-    public AnyMValue<T> filter(final Predicate<? super T> p) {
-        return with(super.filterInternal(p));
-    }
 
-    @Override
-    public AnyMValue<T> peek(final Consumer<? super T> c) {
-        return with(super.peekInternal(c));
-    }
-
-    @Override
-    public AnyMValue<List<T>> aggregate(final AnyM<T> next) {
-        return (AnyMValue<List<T>>) super.aggregate(next);
-    }
-
-    @Override
-    public <T> AnyMValue<T> unit(final T value) {
-        return AnyM.ofValue(monad.unit(value));
-    }
-
-    @Override
-    public <T> AnyMValue<T> empty() {
-        return with(new AnyMValueImpl(
-                                      monad.empty(), initialType));
-    }
-
-    @Override
-    public <NT> ReactiveSeq<NT> toReactiveSeq(final Function<? super T, ? extends Stream<? extends NT>> fn) {
-        return super.toReactiveSeq(fn);
-    }
-
-    @Override
-    public ReactiveSeq<T> stream() {
-        return super.stream();
-    }
-
-    @Override
-    public <R> AnyMValue<R> map(final Function<? super T, ? extends R> fn) {
-        return with(super.mapInternal(fn));
-    }
-
-    @Override
-    public <R> AnyMValue<R> bind(final Function<? super T, ?> fn) {
-
-        return with(super.bindInternal(fn));
-    }
-
-    @Override
-    public <T1> AnyMValue<T1> flatten() {
-        return with(super.flattenInternal());
-    }
-
-   
-    @Override
-    public <R> AnyMValue<R> flatMap(final Function<? super T, ? extends MonadicValue<? extends R>> fn) {
-        return with(super.flatMapInternal(fn.andThen(AnyM::ofValue)));
->>>>>>> 730c300a
     }
 
     @Override
