--- conflicted
+++ resolved
@@ -15,14 +15,8 @@
 
 public class ListComprehender implements Comprehender<List> {
     @Override
-<<<<<<< HEAD
     public Object resolveForCrossTypeFlatMap(Comprehender comp, List apply) {
-        List list = (List) apply.stream().collect(Collectors.toCollection(MaterializedList::new));
-=======
-    public Object resolveForCrossTypeFlatMap(final Comprehender comp, final List apply) {
-        final List list = (List) apply.stream()
-                                      .collect(Collectors.toCollection(MaterializedList::new));
->>>>>>> d7d0eb88
+        final List list = (List) apply.stream().collect(Collectors.toCollection(MaterializedList::new));
         return list.size() > 0 ? comp.of(list) : comp.empty();
     }
 
@@ -32,48 +26,24 @@
     }
 
     @Override
-<<<<<<< HEAD
     public Object filter(List t, Predicate p) {
         return ListX.fromIterable(t).filter(p);
-=======
-    public Object filter(final List t, final Predicate p) {
-        return ListX.fromIterable(t)
-                    .filter(p);
->>>>>>> d7d0eb88
+    }
+
+    @Override
+    public Object map(List t, Function fn) {
+        return ListX.fromIterable(t).map(fn);
 
     }
 
     @Override
-<<<<<<< HEAD
-    public Object map(List t, Function fn) {
-        return ListX.fromIterable(t).map(fn);
-=======
-    public Object map(final List t, final Function fn) {
-        return ListX.fromIterable(t)
-                    .map(fn);
->>>>>>> d7d0eb88
-
-    }
-
-    @Override
-<<<<<<< HEAD
     public Object executeflatMap(List t, Function fn) {
-=======
-    public Object executeflatMap(final List t, final Function fn) {
->>>>>>> d7d0eb88
         return flatMap(t, input -> unwrapOtherMonadTypesLC(this, fn.apply(input)));
     }
 
     @Override
-<<<<<<< HEAD
     public Object flatMap(List t, Function fn) {
         return ListX.fromIterable((Iterable) t).flatMap(fn);
-=======
-    public Object flatMap(final List t, final Function fn) {
-        return ListX.fromIterable((Iterable) t)
-                    .flatMap(fn);
->>>>>>> d7d0eb88
-
     }
 
     @Override
@@ -92,15 +62,9 @@
     }
 
     @Override
-<<<<<<< HEAD
     public List fromIterator(Iterator it) {
         List list = new ArrayList();
         for (Object next : (Iterable) () -> it) {
-=======
-    public List fromIterator(final Iterator it) {
-        final List list = new ArrayList();
-        for (final Object next : (Iterable) () -> it) {
->>>>>>> d7d0eb88
             list.add(next);
         }
         return Collections.unmodifiableList(list);
@@ -115,36 +79,7 @@
     }
 
     static List unwrapOtherMonadTypesLC(final Comprehender comp, final Object apply) {
-
-<<<<<<< HEAD
         return Helper.<List> unwrapOtherMonadTypesLC(comp, apply, ListX::fromIterable);
-=======
-        if (apply instanceof Collection) {
-            return ListX.fromIterable((Collection) apply);
-        }
-        if (apply instanceof Iterable) {
-
-            return ListX.fromIterable((Iterable) apply);
-        }
-
-        if (apply instanceof BaseStream) {
-
-            return ListX.fromIterable(() -> ((BaseStream) apply).iterator());
-
-        }
-        final Object o = Comprehender.unwrapOtherMonadTypes(comp, apply);
-        if (o instanceof Collection) {
-            return ListX.fromIterable((Collection) o);
-        }
-        if (o instanceof Iterable) {
-            return ListX.fromIterable((Iterable) o);
-        }
-        if (o instanceof BaseStream) {
-            return ListX.fromIterable(() -> ((BaseStream) o).iterator());
-        }
-        return (List) o;
->>>>>>> d7d0eb88
-
     }
 
 }