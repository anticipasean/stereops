package com.aol.cyclops.control;

import java.util.List;
import java.util.Objects;
import java.util.concurrent.CompletableFuture;
import java.util.concurrent.Executor;
import java.util.function.Consumer;
import java.util.function.Function;
import java.util.function.Predicate;
import java.util.function.Supplier;

import com.aol.cyclops.Reducer;
import com.aol.cyclops.Semigroup;
import com.aol.cyclops.data.collections.extensions.CollectionX;
import com.aol.cyclops.data.collections.extensions.persistent.PVectorX;
import com.aol.cyclops.data.collections.extensions.standard.DequeX;
import com.aol.cyclops.data.collections.extensions.standard.ListX;
import com.aol.cyclops.types.Filterable;
import com.aol.cyclops.types.Functor;
import com.aol.cyclops.types.MonadicValue;
import com.aol.cyclops.types.applicative.Applicativable;
import com.aol.cyclops.util.function.Memoize;

/**
 * Represents a computation that can be defered, cached or immediate.
 * Supports tail recursion via map / flatMap.
 * 
 * @author johnmcclean
 *
 * @param <T>
 */
public interface Eval<T> extends Supplier<T>, MonadicValue<T>, Functor<T>, Filterable<T>, Applicativable<T>,Matchable.ValueAndOptionalMatcher<T>{

	public static<T> Eval<T> now(T value){
	    return always(()->value);
		
	}
	public static<T> Eval<T> later(Supplier<T> value){
		
		return new Module.Later<T>(in->value.get());
	}
	public static<T> Eval<T> always(Supplier<T> value){
		return new Module.Always<T>(in->value.get());
	}
	
	public static <T> Eval<ListX<T>> sequence(CollectionX<Eval<T>> evals){
		return AnyM.sequence(AnyM.<T>listFromEval(evals)).unwrap();
	}
	
	public static <T,R> Eval<R> accumulate(CollectionX<Eval<T>> evals,Reducer<R> reducer){
		return sequence(evals).map(s->s.mapReduce(reducer));
	}
	public static <T,R> Eval<R> accumulate(CollectionX<Eval<T>> maybes,Function<? super T, R> mapper,Semigroup<R> reducer){
		return sequence(maybes).map(s->s.map(mapper).reduce(reducer.reducer()).get());
	}
	public static <T> Eval<T> accumulate(CollectionX<Eval<T>> maybes,Semigroup<T> reducer){
        return sequence(maybes).map(s->s.reduce(reducer.reducer()).get());
    }
	public <T> Eval<T> unit(T unit);
	public <R> Eval<R> map(Function<? super T, ? extends R> mapper);
	public <R> Eval<R> flatMap(Function<? super T, ? extends MonadicValue<? extends R>> mapper);
	
	default PVectorX<Function<Object,Object>> steps(){
	    return PVectorX.of(__->get());
	}
	
	
	
	/* (non-Javadoc)
     * @see com.aol.cyclops.types.MonadicValue#coflatMap(java.util.function.Function)
     */
    @Override
    default <R> Eval<R> coflatMap(Function<? super MonadicValue<T>, R> mapper) {
        return (Eval<R>)MonadicValue.super.coflatMap(mapper);
    }
    /* (non-Javadoc)
     * @see com.aol.cyclops.types.MonadicValue#nest()
     */
    @Override
    default Eval<MonadicValue<T>> nest() {
        return (Eval<MonadicValue<T>>)MonadicValue.super.nest();
    }
    public T get();
	
	
	@Override
    default <U> Maybe<U> ofType(Class<U> type) {
       
        return (Maybe<U>)Filterable.super.ofType(type);
    }
    @Override
    default Maybe<T> filterNot(Predicate<? super T> fn) {
       
        return (Maybe<T>)Filterable.super.filterNot(fn);
    }
    @Override
    default Maybe<T> notNull() {
       
        return (Maybe<T>)Filterable.super.notNull();
    }
    default Maybe<T> filter(Predicate<? super T> pred){
	    return toMaybe().filter(pred);
	}
	
	/* (non-Javadoc)
	 * @see com.aol.cyclops.lambda.monads.Functor#cast(java.lang.Class)
	 */
	@Override
	default <U> Eval<U> cast(Class<U> type) {
		return (Eval<U>)Applicativable.super.cast(type);
	}
	/* (non-Javadoc)
	 * @see com.aol.cyclops.lambda.monads.Functor#peek(java.util.function.Consumer)
	 */
	@Override
	default Eval<T> peek(Consumer<? super T> c) {
		return (Eval<T>)Applicativable.super.peek(c);
	}
	/* (non-Javadoc)
	 * @see com.aol.cyclops.lambda.monads.Functor#trampoline(java.util.function.Function)
	 */
	@Override
	default <R> Eval<R> trampoline(Function<? super T, ? extends Trampoline<? extends R>> mapper) {
		
		return (Eval<R>)Applicativable.super.trampoline(mapper);
	}
	default Eval<CompletableFuture<T>> asyncNow(Executor ex){
		return Eval.now(this.toCompletableFutureAsync(ex));
	}
	default Eval<CompletableFuture<T>> asyncNow(){
		return Eval.now(this.toCompletableFuture());
	}
	default Eval<CompletableFuture<T>> asyncLater(Executor ex){
		return Eval.later(()->this.toCompletableFutureAsync(ex));
	}
	default Eval<CompletableFuture<T>> asyncLater(){
		return Eval.later(()->this.toCompletableFutureAsync());
	}
	default Eval<CompletableFuture<T>> asyncAlways(Executor ex){
		return Eval.always(()->this.toCompletableFutureAsync(ex));
	}
	default Eval<CompletableFuture<T>> asyncAlways(){
		return Eval.always(()->this.toCompletableFutureAsync());
	}
	
    static <R> Eval<R> narrow(Eval<? extends R> broad){
		return (Eval<R>)broad;
	}
<<<<<<< HEAD
	public static class Now<T> implements Eval<T>{
		private final T value;
		Now(T value){
			this.value = value;
		}
		public <R> Eval<R> map(Function<? super T, ? extends R> mapper){
			return new Now<>(mapper.apply(value));
		}
		public <R> Eval<R> flatMap(Function<? super T, ? extends MonadicValue<? extends R>> mapper){
			return narrow(mapper.apply(value).toEvalNow());
		}
		@Override
		public T get() {
			return value;
		}
		@Override
		public <T> Eval<T> unit(T unit) {
			return Eval.now(unit);
		}
		/* (non-Javadoc)
		 * @see com.aol.cyclops.value.Value#toEvalNow()
		 */
		@Override
		public Eval<T> toEvalNow() {
			return this;
		}
		/* (non-Javadoc)
		 * @see java.lang.Object#hashCode()
		 */
		@Override
		public int hashCode() {
			return get().hashCode();
		}
		/* (non-Javadoc)
		 * @see java.lang.Object#equals(java.lang.Object)
		 */
		@Override
		public boolean equals(Object obj) {
			if(!(obj instanceof Eval))
				return false;
			return Objects.equals(get(), ((Eval)obj).get());
		}
		
		@Override
		public String toString(){
			return mkString();
		}
		
	}
	
	public static class Later<T> implements Eval<T>{
		private final Function<Object,? extends T> s;
		private final static Object VOID = new Object();
		Later(Function <Object,? extends T> s){
			this.s = Memoize.memoizeFunction(s);
		}
		public <R> Eval<R> map(Function<? super T, ? extends R> mapper){
			return new Later<R>(mapper.compose(s));
		}
		public <R>  Eval<R> flatMap(Function<? super T, ? extends MonadicValue<? extends R>> mapper){
			
			return  Eval.later(()->mapper.compose(s).apply(VOID).toEvalLater().get());
		}
		@Override
		public T get() {
			return s.apply(VOID);
		}
		/* (non-Javadoc)
		 * @see com.aol.cyclops.lambda.monads.Unit#unit(java.lang.Object)
		 */
		@Override
		public <T> Eval<T> unit(T unit) {
			return Eval.later(()->unit);
		}
		/* (non-Javadoc)
		 * @see com.aol.cyclops.value.Value#toEvalLater()
		 */
		@Override
		public Eval<T> toEvalLater() {
			return this;
		}
		/* (non-Javadoc)
		 * @see java.lang.Object#hashCode()
		 */
		@Override
		public int hashCode() {
			return get().hashCode();
		}
		/* (non-Javadoc)
		 * @see java.lang.Object#equals(java.lang.Object)
		 */
		@Override
		public boolean equals(Object obj) {
			if(!(obj instanceof Eval))
				return false;
			return Objects.equals(get(), ((Eval)obj).get());
		}
		@Override
		public String toString(){
			return mkString();
		}
		
		
		
	}
	public static class Always<T> implements Eval<T>{
		private final Function<Object,? extends T> s;
		Always(Function <Object,? extends T> s){
			this.s = s;
		}
		public <R> Eval<R> map(Function<? super T, ? extends R> mapper){
			
			return new Always<R>(mapper.compose(s));
			
		}
		public <R>  Eval<R> flatMap(Function<? super T, ? extends MonadicValue<? extends R>> mapper){
			return  Eval.always(()->mapper.compose(s).apply(null).toEvalAlways().get());
		}
		@Override
		public T get() {
			return s.apply(null);
		}
		@Override
		public <T> Eval<T> unit(T unit) {
			return Eval.always(()->unit);
		}
		/* (non-Javadoc)
		 * @see com.aol.cyclops.value.Value#toEvalAlways()
		 */
		@Override
		public Eval<T> toEvalAlways() {
			return this;
		}
		/* (non-Javadoc)
		 * @see java.lang.Object#hashCode()
		 */
		@Override
		public int hashCode() {
			return get().hashCode();
		}
		/* (non-Javadoc)
		 * @see java.lang.Object#equals(java.lang.Object)
		 */
		@Override
		public boolean equals(Object obj) {
			if(!(obj instanceof Eval))
				return false;
			return Objects.equals(get(), ((Eval)obj).get());
		}
		@Override
		public String toString(){
			return mkString();
		}
		
=======
    
	
	
	static class Module{
	    public static class Later<T> extends Rec<T> implements Eval<T>{
	        
	        
	        Later(Function <Object,? extends T> s){
	            super(PVectorX.of(Rec.raw(Memoize.memoizeFunction(s))));    
	        }
	        Later(PVectorX<Function<Object,Object>> s){
	            super(s);
	          
	        }
	        public <R> Eval<R> map(Function<? super T, ? extends R> mapper){
	            
	            return new Later<R>(super.fns.plus(Rec.raw(Memoize.memoizeFunction(mapper))));
	        }
	        public <R>  Eval<R> flatMap(Function<? super T, ? extends Eval<? extends R>> mapper){
	            RecFunction s = __ -> mapper.apply(super.apply()).steps();
	            return  new Later<R>(PVectorX.of(s));
	            
	        }
	        @Override
	        public T get() {
	            return super.get();
	        }
	        /* (non-Javadoc)
	         * @see com.aol.cyclops.lambda.monads.Unit#unit(java.lang.Object)
	         */
	        @Override
	        public <T> Eval<T> unit(T unit) {
	            return Eval.later(()->unit);
	        }
	        /* (non-Javadoc)
	         * @see com.aol.cyclops.value.Value#toEvalLater()
	         */
	        @Override
	        public Eval<T> toEvalLater() {
	            return this;
	        }
	        /* (non-Javadoc)
	         * @see java.lang.Object#hashCode()
	         */
	        @Override
	        public int hashCode() {
	            return get().hashCode();
	        }
	        /* (non-Javadoc)
	         * @see java.lang.Object#equals(java.lang.Object)
	         */
	        @Override
	        public boolean equals(Object obj) {
	            if(!(obj instanceof Eval))
	                return false;
	            return Objects.equals(get(), ((Eval)obj).get());
	        }
	        @Override
	        public String toString(){
	            return mkString();
	        }
	        
	        
	        
	    }
	    public static class Always<T> extends Rec<T> implements Eval<T>{
	        //private final Function<Object,? extends T> s;
	        Always(Function <Object,? extends T> s){
	            super(PVectorX.of(Rec.raw(s)));   
	        }
	        Always(PVectorX<Function<Object,Object>> s){
	            super(s);
	          
	        }
	        public <R> Eval<R> map(Function<? super T, ? extends R> mapper){
	            
	            return new Always<R>(fns.plus(Rec.raw(mapper)));
	            
	        }
	        public <R>  Eval<R> flatMap(Function<? super T, ? extends Eval<? extends R>> mapper){
	            RecFunction s = __ -> mapper.apply(apply()).steps();
	            return  new Always<R>(PVectorX.of(s));
	        }
	        @Override
	        public T get() {
	            return super.get();
	        }
	        @Override
	        public <T> Eval<T> unit(T unit) {
	            return Eval.always(()->unit);
	        }
	        /* (non-Javadoc)
	         * @see com.aol.cyclops.value.Value#toEvalAlways()
	         */
	        @Override
	        public Eval<T> toEvalAlways() {
	            return this;
	        }
	        /* (non-Javadoc)
	         * @see java.lang.Object#hashCode()
	         */
	        @Override
	        public int hashCode() {
	            return get().hashCode();
	        }
	        /* (non-Javadoc)
	         * @see java.lang.Object#equals(java.lang.Object)
	         */
	        @Override
	        public boolean equals(Object obj) {
	            if(!(obj instanceof Eval))
	                return false;
	            return Objects.equals(get(), ((Eval)obj).get());
	        }
	        @Override
	        public String toString(){
	            return mkString();
	        }
	        
	    }
	private static class Rec<T> {
        final PVectorX<Function<Object,Object>> fns;
        private final static Object VOID = new Object();
       
        Rec(PVectorX<Function<Object,Object>> s){
           fns =s;
        }
        
        private static Function<Object,Object> raw(Function<?,?> fn){
            return (Function<Object,Object>)fn;
        }
        static interface RecFunction extends Function<Object,Object>{
            
        }
        public PVectorX<Function<Object,Object>> steps(){
            return fns;
        }
        T apply(){
            Object input = VOID;
            for(Function<Object,Object> n : fns){
                DequeX<Function<Object,Object>> newFns = DequeX.of(n);
                while(newFns.size()>0){
                    Function<Object,Object> next =newFns.pop();
                    if(next instanceof RecFunction){
                        newFns.plusAll((List)((RecFunction)next).apply(VOID));
                    }
                    else 
                        input = next.apply(input);
                    
                }    
            }
            return (T)input;
        }
       
        public T get() {
            return apply();
        }
       
        
    }
>>>>>>> 66cb4d46
	}
	
}<|MERGE_RESOLUTION|>--- conflicted
+++ resolved
@@ -29,7 +29,12 @@
  *
  * @param <T>
  */
-public interface Eval<T> extends Supplier<T>, MonadicValue<T>, Functor<T>, Filterable<T>, Applicativable<T>,Matchable.ValueAndOptionalMatcher<T>{
+public interface Eval<T> extends Supplier<T>, 
+                                 MonadicValue<T>, 
+                                 Functor<T>, 
+                                 Filterable<T>, 
+                                 Applicativable<T>,
+                                 Matchable.ValueAndOptionalMatcher<T>{
 
 	public static<T> Eval<T> now(T value){
 	    return always(()->value);
@@ -58,7 +63,7 @@
     }
 	public <T> Eval<T> unit(T unit);
 	public <R> Eval<R> map(Function<? super T, ? extends R> mapper);
-	public <R> Eval<R> flatMap(Function<? super T, ? extends MonadicValue<? extends R>> mapper);
+	public <R> Eval<R> flatMap(Function<? super T, ? extends Eval<? extends R>> mapper);
 	
 	default PVectorX<Function<Object,Object>> steps(){
 	    return PVectorX.of(__->get());
@@ -146,165 +151,9 @@
     static <R> Eval<R> narrow(Eval<? extends R> broad){
 		return (Eval<R>)broad;
 	}
-<<<<<<< HEAD
-	public static class Now<T> implements Eval<T>{
-		private final T value;
-		Now(T value){
-			this.value = value;
-		}
-		public <R> Eval<R> map(Function<? super T, ? extends R> mapper){
-			return new Now<>(mapper.apply(value));
-		}
-		public <R> Eval<R> flatMap(Function<? super T, ? extends MonadicValue<? extends R>> mapper){
-			return narrow(mapper.apply(value).toEvalNow());
-		}
-		@Override
-		public T get() {
-			return value;
-		}
-		@Override
-		public <T> Eval<T> unit(T unit) {
-			return Eval.now(unit);
-		}
-		/* (non-Javadoc)
-		 * @see com.aol.cyclops.value.Value#toEvalNow()
-		 */
-		@Override
-		public Eval<T> toEvalNow() {
-			return this;
-		}
-		/* (non-Javadoc)
-		 * @see java.lang.Object#hashCode()
-		 */
-		@Override
-		public int hashCode() {
-			return get().hashCode();
-		}
-		/* (non-Javadoc)
-		 * @see java.lang.Object#equals(java.lang.Object)
-		 */
-		@Override
-		public boolean equals(Object obj) {
-			if(!(obj instanceof Eval))
-				return false;
-			return Objects.equals(get(), ((Eval)obj).get());
-		}
-		
-		@Override
-		public String toString(){
-			return mkString();
-		}
-		
-	}
-	
-	public static class Later<T> implements Eval<T>{
-		private final Function<Object,? extends T> s;
-		private final static Object VOID = new Object();
-		Later(Function <Object,? extends T> s){
-			this.s = Memoize.memoizeFunction(s);
-		}
-		public <R> Eval<R> map(Function<? super T, ? extends R> mapper){
-			return new Later<R>(mapper.compose(s));
-		}
-		public <R>  Eval<R> flatMap(Function<? super T, ? extends MonadicValue<? extends R>> mapper){
-			
-			return  Eval.later(()->mapper.compose(s).apply(VOID).toEvalLater().get());
-		}
-		@Override
-		public T get() {
-			return s.apply(VOID);
-		}
-		/* (non-Javadoc)
-		 * @see com.aol.cyclops.lambda.monads.Unit#unit(java.lang.Object)
-		 */
-		@Override
-		public <T> Eval<T> unit(T unit) {
-			return Eval.later(()->unit);
-		}
-		/* (non-Javadoc)
-		 * @see com.aol.cyclops.value.Value#toEvalLater()
-		 */
-		@Override
-		public Eval<T> toEvalLater() {
-			return this;
-		}
-		/* (non-Javadoc)
-		 * @see java.lang.Object#hashCode()
-		 */
-		@Override
-		public int hashCode() {
-			return get().hashCode();
-		}
-		/* (non-Javadoc)
-		 * @see java.lang.Object#equals(java.lang.Object)
-		 */
-		@Override
-		public boolean equals(Object obj) {
-			if(!(obj instanceof Eval))
-				return false;
-			return Objects.equals(get(), ((Eval)obj).get());
-		}
-		@Override
-		public String toString(){
-			return mkString();
-		}
-		
-		
-		
-	}
-	public static class Always<T> implements Eval<T>{
-		private final Function<Object,? extends T> s;
-		Always(Function <Object,? extends T> s){
-			this.s = s;
-		}
-		public <R> Eval<R> map(Function<? super T, ? extends R> mapper){
-			
-			return new Always<R>(mapper.compose(s));
-			
-		}
-		public <R>  Eval<R> flatMap(Function<? super T, ? extends MonadicValue<? extends R>> mapper){
-			return  Eval.always(()->mapper.compose(s).apply(null).toEvalAlways().get());
-		}
-		@Override
-		public T get() {
-			return s.apply(null);
-		}
-		@Override
-		public <T> Eval<T> unit(T unit) {
-			return Eval.always(()->unit);
-		}
-		/* (non-Javadoc)
-		 * @see com.aol.cyclops.value.Value#toEvalAlways()
-		 */
-		@Override
-		public Eval<T> toEvalAlways() {
-			return this;
-		}
-		/* (non-Javadoc)
-		 * @see java.lang.Object#hashCode()
-		 */
-		@Override
-		public int hashCode() {
-			return get().hashCode();
-		}
-		/* (non-Javadoc)
-		 * @see java.lang.Object#equals(java.lang.Object)
-		 */
-		@Override
-		public boolean equals(Object obj) {
-			if(!(obj instanceof Eval))
-				return false;
-			return Objects.equals(get(), ((Eval)obj).get());
-		}
-		@Override
-		public String toString(){
-			return mkString();
-		}
-		
-=======
+
+	
     
-	
-	
 	static class Module{
 	    public static class Later<T> extends Rec<T> implements Eval<T>{
 	        
@@ -459,10 +308,11 @@
         public T get() {
             return apply();
         }
-       
         
-    }
->>>>>>> 66cb4d46
+       
+        
+    }
+
 	}
 	
 }