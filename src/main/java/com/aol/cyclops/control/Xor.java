--- conflicted
+++ resolved
@@ -367,18 +367,11 @@
         @Override
         public <R> Eval<R> matches(
                 Function<com.aol.cyclops.control.Matchable.CheckValue1<ST, R>, com.aol.cyclops.control.Matchable.CheckValue1<ST, R>> secondary,
-<<<<<<< HEAD
-                Function<com.aol.cyclops.control.Matchable.CheckValue1<PT, R>, com.aol.cyclops.control.Matchable.CheckValue1<PT, R>> fn1,
-                Supplier<? extends R> s) {
-            return  Eval.later(()->(R)new MatchingInstance(new MatchableCase( fn1.apply( (CheckValue1)
-                    new MatchableCase(new PatternMatcher()).withType1(value.getClass())).getPatternMatcher()))
-                        .match(value).orElseGet(s));
-=======
                 Function<com.aol.cyclops.control.Matchable.CheckValue1<PT, R>, com.aol.cyclops.control.Matchable.CheckValue1<PT, R>> primary,
                 Supplier<? extends R> otherwise) {
                 Matchable.MTuple1<PT> mt1 = ()->Tuple.tuple(value);
                 return mt1.matches(primary, otherwise);
->>>>>>> 66cb4d46
+
         }
         
         
