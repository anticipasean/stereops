package com.aol.cyclops.control;

import java.util.Iterator;
import java.util.Optional;
import java.util.concurrent.CompletableFuture;
import java.util.concurrent.CompletionStage;
import java.util.concurrent.Executor;
import java.util.concurrent.ScheduledExecutorService;
import java.util.function.BiFunction;
import java.util.function.Consumer;
import java.util.function.Function;
import java.util.function.Predicate;
import java.util.function.Supplier;
import java.util.stream.Stream;

import org.jooq.lambda.Seq;
import org.jooq.lambda.tuple.Tuple2;
import org.reactivestreams.Publisher;

import com.aol.cyclops.Monoid;
import com.aol.cyclops.Reducer;
import com.aol.cyclops.Semigroup;
import com.aol.cyclops.control.Matchable.CheckValue1;
import com.aol.cyclops.data.collections.extensions.CollectionX;
import com.aol.cyclops.data.collections.extensions.standard.ListX;
import com.aol.cyclops.types.ConvertableFunctor;
import com.aol.cyclops.types.Filterable;
import com.aol.cyclops.types.FlatMap;
import com.aol.cyclops.types.MonadicValue;
import com.aol.cyclops.types.MonadicValue1;
import com.aol.cyclops.types.Value;
import com.aol.cyclops.types.applicative.ApplicativeFunctor;
import com.aol.cyclops.types.stream.reactive.ValueSubscriber;
import com.aol.cyclops.util.ExceptionSoftener;

import lombok.AllArgsConstructor;
import lombok.EqualsAndHashCode;
import lombok.Getter;

/**
 * A Wrapper around CompletableFuture that implements cyclops-react interfaces and provides a more standard api
 * 
 * e.g.
 *   map instead of thenApply
 *   flatMap instead of thenCompose
 *   combine instead of thenCombine (applicative functor ap)
 * 
 * @author johnmcclean
 *
 * @param <T> Type of wrapped future value
 */
/**
 * @author johnmcclean
 *
 * @param <T>
 */
@AllArgsConstructor
@EqualsAndHashCode
public class FutureW<T> implements ConvertableFunctor<T>, ApplicativeFunctor<T>, MonadicValue1<T>, FlatMap<T>, Filterable<T> {

    /**
     * An empty FutureW
     * 
     * @return A FutureW that wraps a CompletableFuture with a null result
     */
    public static <T> FutureW<T> empty() {
        return new FutureW(
                           CompletableFuture.completedFuture(null));
    }

    public static <T> FutureW<T> fromPublisher(Publisher<T> pub, Executor ex) {
        ValueSubscriber<T> sub = ValueSubscriber.subscriber();
        pub.subscribe(sub);
        return sub.toFutureWAsync(ex);
    }

    public static <T> FutureW<T> fromIterable(Iterable<T> iterable, Executor ex) {

        return FutureW.ofSupplier(() -> Eval.fromIterable(iterable))
                      .map(e -> e.get());
    }

    public static <T> FutureW<T> fromPublisher(Publisher<T> pub) {
        ValueSubscriber<T> sub = ValueSubscriber.subscriber();
        pub.subscribe(sub);
        return sub.toFutureW();
    }

    public static <T> FutureW<T> fromIterable(Iterable<T> iterable) {
        Iterator<T> it = iterable.iterator();
        return FutureW.ofResult(Eval.fromIterable(iterable))
                      .map(e -> e.get());
    }

    public static <T> FutureW<T> of(CompletableFuture<T> f) {
        return new FutureW<>(
                             f);
    }

    public static <T, X extends Throwable> FutureW<T> fromTry(Try<T, X> value, Executor ex) {
        return FutureW.ofSupplier(value, ex);
    }

    public static <T> FutureW<T> schedule(String cron, ScheduledExecutorService ex, Supplier<T> t) {
        CompletableFuture<T> future = new CompletableFuture<>();
        FutureW<T> wrapped = FutureW.of(future);
        ReactiveSeq.generate(() -> {
            try {
                future.complete(t.get());
            } catch (Throwable t1) {
                future.completeExceptionally(t1);
            }
            return 1;

        })
                   .limit(1)
                   .schedule(cron, ex);

        return wrapped;
    }

    public static <T> FutureW<T> schedule(long delay, ScheduledExecutorService ex, Supplier<T> t) {
        CompletableFuture<T> future = new CompletableFuture<>();
        FutureW<T> wrapped = FutureW.of(future);

        ReactiveSeq.generate(() -> {
            try {
                future.complete(t.get());
            } catch (Throwable t1) {
                future.completeExceptionally(t1);
            }
            return 1;

        })
                   .limit(1)
                   .scheduleFixedDelay(delay, ex);

        return wrapped;
    }

    public static <T> FutureW<ListX<T>> sequence(CollectionX<FutureW<T>> fts) {
        return sequence(fts.stream()).map(s -> s.toListX());

    }

    public static <T> FutureW<ReactiveSeq<T>> sequence(Stream<FutureW<T>> fts) {
        return AnyM.sequence(fts.map(f -> AnyM.fromFutureW(f)), () -> AnyM.fromFutureW(FutureW.ofResult(Stream.<T> empty())))
                   .map(s -> ReactiveSeq.fromStream(s))
                   .unwrap();

    }

    public static <T, R> FutureW<R> accumulateSuccess(CollectionX<FutureW<T>> fts, Reducer<R> reducer) {

        FutureW<ListX<T>> sequenced = AnyM.sequence(fts.map(f -> AnyM.fromFutureW(f)))
                                          .unwrap();
        return sequenced.map(s -> s.mapReduce(reducer));
    }

    public static <T, R> FutureW<R> accumulate(CollectionX<FutureW<T>> fts, Reducer<R> reducer) {
        return sequence(fts).map(s -> s.mapReduce(reducer));
    }

    public static <T, R> FutureW<R> accumulate(CollectionX<FutureW<T>> fts, Function<? super T, R> mapper, Semigroup<R> reducer) {
        return sequence(fts).map(s -> s.map(mapper)
                                       .reduce(reducer.reducer())
                                       .get());
    }

    public static <T> FutureW<T> accumulate(CollectionX<FutureW<T>> fts, Semigroup<T> reducer) {
        return sequence(fts).map(s -> s.reduce(reducer.reducer())
                                       .get());
    }

    public <R> Eval<R> matches(Function<CheckValue1<T, R>, CheckValue1<T, R>> secondary,
            Function<CheckValue1<Throwable, R>, CheckValue1<Throwable, R>> primary, Supplier<? extends R> otherwise) {
        return toXor().swap()
                      .matches(secondary, primary, otherwise);
    }

    @Getter
    private final CompletableFuture<T> future;

    /* (non-Javadoc)
     * @see com.aol.cyclops.types.MonadicValue#coflatMap(java.util.function.Function)
     */
    @Override
    public <R> FutureW<R> coflatMap(Function<? super MonadicValue<T>, R> mapper) {
        return (FutureW<R>) MonadicValue1.super.coflatMap(mapper);
    }

    /* cojoin
     * (non-Javadoc)
     * @see com.aol.cyclops.types.MonadicValue#nest()
     */
    @Override
    public FutureW<MonadicValue<T>> nest() {
        return (FutureW<MonadicValue<T>>) MonadicValue1.super.nest();
    }

    /* (non-Javadoc)
     * @see com.aol.cyclops.types.MonadicValue2#combine(com.aol.cyclops.Monoid, com.aol.cyclops.types.MonadicValue2)
     */
    @Override
    public FutureW<T> combineEager(Monoid<T> monoid, MonadicValue<? extends T> v2) {
        return (FutureW<T>) MonadicValue1.super.combineEager(monoid, v2);
    }

    /* (non-Javadoc)
     * @see com.aol.cyclops.types.ConvertableFunctor#map(java.util.function.Function)
     */
    @Override
    public <R> FutureW<R> map(Function<? super T, ? extends R> fn) {
        return new FutureW<R>(
                              future.thenApply(fn));
    }

    /* (non-Javadoc)
     * @see com.aol.cyclops.types.Functor#patternMatch(java.util.function.Function, java.util.function.Supplier)
     */
    @Override
    public <R> FutureW<R> patternMatch(Function<CheckValue1<T, R>, CheckValue1<T, R>> case1, Supplier<? extends R> otherwise) {

        return (FutureW<R>) ApplicativeFunctor.super.patternMatch(case1, otherwise);
    }

    /* (non-Javadoc)
     * @see java.util.function.Supplier#get()
     */
    @Override
    public T get() {
        try {
            return future.join();
        } catch (Throwable t) {
            throw ExceptionSoftener.throwSoftenedException(t.getCause());
        }
    }

    /**
     * @return true if this FutureW is both complete, and completed without an Exception
     */
    public boolean isSuccess() {
        return future.isDone() && !future.isCompletedExceptionally();
    }

    /**
     * @return true if this FutureW is complete, but completed with an Exception
     */
    public boolean isFailed() {
        return future.isCompletedExceptionally();
    }
<<<<<<< HEAD
	@Override
	public Iterator<T> iterator() {
		return toStream().iterator();
	}
	/* (non-Javadoc)
	 * @see com.aol.cyclops.lambda.monads.Unit#unit(java.lang.Object)
	 */
	@Override
	public <T> FutureW<T> unit(T unit) {
		return new FutureW<T>(CompletableFuture.completedFuture(unit));
	}

	@Override
	public ReactiveSeq<T> stream() {
		return ReactiveSeq.generate(()->Try.withCatch(()->get()))
		                  .limit(1)
		                  .filter(t->t.isSuccess())
		                  .map(Value::get);
	}

	
	@Override
	public <R> FutureW<R> flatten() {
		return FutureW.of(AnyM.fromCompletableFuture(future).flatten().unwrap());
	}
	public <R> FutureW<R> flatMap(Function<? super T, ? extends MonadicValue<? extends R>> mapper){
		return FutureW.<R>of(future.<R>thenCompose(t->(CompletionStage<R>)mapper.apply(t).toFutureW().getFuture()));	
	}
	public <R> FutureW<R> flatMapCf(Function<? super T, ? extends CompletionStage<? extends R>> mapper){
        return FutureW.<R>of(future.<R>thenCompose(t->(CompletionStage<R>)mapper.apply(t))); 
    }
	
	/**
	 * Returns a new FutureW that, when this FutureW completes
	 * exceptionally is executed with this FutureW exception as the
	 * argument to the supplied function.  Otherwise, if this FutureW
	 * completes normally, then the returned FutureW also completes
	 * normally with the same value.
	 * @param fn the function to use to compute the value of the
     * returned FutureW if this FutureW completed exceptionally
	 * @return the new FutureW
	 */
	public FutureW<T> recover(Function<Throwable, ? extends T> fn) {
	    return FutureW.of(toCompletableFuture().exceptionally(fn));
	}
	
	public  Xor<Throwable,T> toXor(){
		try{
			return Xor.primary(future.join());
		}catch(Throwable t){
			return Xor.<Throwable,T>secondary(t.getCause());
		}
	}
	public  Ior<Throwable,T> toIor(){
		try{
			return Ior.primary(future.join());
		}catch(Throwable t){
			return Ior.<Throwable,T>secondary(t.getCause());
		}
	}
	
	

	/* (non-Javadoc)
	 * @see com.aol.cyclops.closures.Convertable#toFutureW()
	 */
	@Override
	public FutureW<T> toFutureW() {
		return this;
	}

	/* (non-Javadoc)
	 * @see com.aol.cyclops.closures.Convertable#toCompletableFuture()
	 */
	@Override
	public CompletableFuture<T> toCompletableFuture() {
		return this.future;
	}

	/* (non-Javadoc)
	 * @see com.aol.cyclops.closures.Convertable#toCompletableFutureAsync()
	 */
	@Override
	public CompletableFuture<T> toCompletableFutureAsync() {
		return this.future;
	}

	/* (non-Javadoc)
	 * @see com.aol.cyclops.closures.Convertable#toCompletableFutureAsync(java.util.concurrent.Executor)
	 */
	@Override
	public CompletableFuture<T> toCompletableFutureAsync(Executor exec) {
		return this.future;
	}
	
	public <R> FutureW<R> visit(Function<? super T, R> success, Function<Throwable, R> failure){
		return FutureW.of(future.thenApply(success).exceptionally(failure));
	}
	/* (non-Javadoc)
	 * @see com.aol.cyclops.lambda.monads.Functor#cast(java.lang.Class)
	 */
	@Override
	public <U> FutureW<U> cast(Class<? extends U> type) {
		
		return (FutureW<U>)ApplicativeFunctor.super.cast(type);
	}
	/* (non-Javadoc)
	 * @see com.aol.cyclops.lambda.monads.Functor#peek(java.util.function.Consumer)
	 */
	@Override
	public FutureW<T> peek(Consumer<? super T> c) {
		
		return (FutureW<T>)ApplicativeFunctor.super.peek(c);
	}
	/* (non-Javadoc)
	 * @see com.aol.cyclops.lambda.monads.Functor#trampoline(java.util.function.Function)
	 */
	@Override
	public <R> FutureW<R> trampoline(Function<? super T, ? extends Trampoline<? extends R>> mapper) {
		
		return(FutureW<R>)ApplicativeFunctor.super.trampoline(mapper);
	}
	@Override
	public String toString() {
		return mkString();
	}
=======

    /* (non-Javadoc)
     * @see com.aol.cyclops.types.Value#iterator()
     */
    @Override
    public Iterator<T> iterator() {
        return toStream().iterator();
    }

    /* (non-Javadoc)
     * @see com.aol.cyclops.lambda.monads.Unit#unit(java.lang.Object)
     */
    @Override
    public <T> FutureW<T> unit(T unit) {
        return new FutureW<T>(
                              CompletableFuture.completedFuture(unit));
    }

    /* (non-Javadoc)
     * @see com.aol.cyclops.types.Value#stream()
     */
    @Override
    public ReactiveSeq<T> stream() {
        return ReactiveSeq.generate(() -> Try.withCatch(() -> get()))
                          .limit(1)
                          .filter(t -> t.isSuccess())
                          .map(Value::get);
    }

    /* (non-Javadoc)
     * @see com.aol.cyclops.types.FlatMap#flatten()
     */
    @Override
    public <R> FutureW<R> flatten() {
        return FutureW.of(AnyM.fromCompletableFuture(future)
                              .flatten()
                              .unwrap());
    }
    
    

    /* (non-Javadoc)
     * @see com.aol.cyclops.types.MonadicValue1#flatMap(java.util.function.Function)
     */
    public <R> FutureW<R> flatMap(Function<? super T, ? extends MonadicValue<? extends R>> mapper) {
        return FutureW.<R> of(future.<R> thenCompose(t -> (CompletionStage<R>) mapper.apply(t)
                                                                                     .toFutureW()
                                                                                     .getFuture()));
    }

    /**
     * A flatMap operation that accepts a CompleteableFuture CompletionStage as the return type
     * 
     * @param mapper Mapping function
     * @return FlatMapped FutureW
     */
    public <R> FutureW<R> flatMapCf(Function<? super T, ? extends CompletionStage<? extends R>> mapper) {
        return FutureW.<R> of(future.<R> thenCompose(t -> (CompletionStage<R>) mapper.apply(t)));
    }
    /* (non-Javadoc)
     * @see com.aol.cyclops.types.Value#toXor()
     */
    @Override
    public Xor<Throwable, T> toXor() {
        try {
            return Xor.primary(future.join());
        } catch (Throwable t) {
            return Xor.<Throwable, T> secondary(t.getCause());
        }
    }

    /* (non-Javadoc)
     * @see com.aol.cyclops.types.Value#toIor()
     */
    @Override
    public Ior<Throwable, T> toIor() {
        try {
            return Ior.primary(future.join());
        } catch (Throwable t) {
            return Ior.<Throwable, T> secondary(t.getCause());
        }
    }

    /* (non-Javadoc)
     * @see com.aol.cyclops.closures.Convertable#toFutureW()
     */
    @Override
    public FutureW<T> toFutureW() {
        return this;
    }

    /* (non-Javadoc)
     * @see com.aol.cyclops.closures.Convertable#toCompletableFuture()
     */
    @Override
    public CompletableFuture<T> toCompletableFuture() {
        return this.future;
    }

    /* (non-Javadoc)
     * @see com.aol.cyclops.closures.Convertable#toCompletableFutureAsync()
     */
    @Override
    public CompletableFuture<T> toCompletableFutureAsync() {
        return this.future;
    }

    /* (non-Javadoc)
     * @see com.aol.cyclops.closures.Convertable#toCompletableFutureAsync(java.util.concurrent.Executor)
     */
    @Override
    public CompletableFuture<T> toCompletableFutureAsync(Executor exec) {
        return this.future;
    }

    
    /**
     * Map this FutureW differently depending on whether the previous stage completed successfully or failed
     * 
     * @param success Mapping function for successful outcomes
     * @param failure Mapping function for failed outcomes
     * @return New futureW mapped to a new state
     */
    public <R> FutureW<R> map(Function<? super T, R> success, Function<Throwable, R> failure) {
        return FutureW.of(future.thenApply(success)
                                .exceptionally(failure));
    }

    /* (non-Javadoc)
     * @see com.aol.cyclops.lambda.monads.Functor#cast(java.lang.Class)
     */
    @Override
    public <U> FutureW<U> cast(Class<? extends U> type) {

        return (FutureW<U>) ApplicativeFunctor.super.cast(type);
    }

    /* (non-Javadoc)
     * @see com.aol.cyclops.lambda.monads.Functor#peek(java.util.function.Consumer)
     */
    @Override
    public FutureW<T> peek(Consumer<? super T> c) {

        return (FutureW<T>) ApplicativeFunctor.super.peek(c);
    }

    /* (non-Javadoc)
     * @see com.aol.cyclops.lambda.monads.Functor#trampoline(java.util.function.Function)
     */
    @Override
    public <R> FutureW<R> trampoline(Function<? super T, ? extends Trampoline<? extends R>> mapper) {

        return (FutureW<R>) ApplicativeFunctor.super.trampoline(mapper);
    }

    /* (non-Javadoc)
     * @see java.lang.Object#toString()
     */
    @Override
    public String toString() {
        return mkString();
    }

    /**
     * Construct a successfully completed FutureW from the given value
     * 
     * @param result To wrap inside a FutureW
     * @return FutureW containing supplied result
     */
>>>>>>> 8313cebc
    public static <T> FutureW<T> ofResult(T result) {
        return FutureW.of(CompletableFuture.completedFuture(result));
    }

    /**
     * Construct a  completed-with-error FutureW from the given Exception
     * 
     * @param error To wrap inside a FutureW
     * @return FutureW containing supplied error
     */
    public static <T> FutureW<T> ofError(Throwable error) {
        CompletableFuture<T> cf = new CompletableFuture<>();
        cf.completeExceptionally(error);

        return FutureW.<T> of(cf);
    }
    /* (non-Javadoc)
     * @see com.aol.cyclops.types.Convertable#isPresent()
     */
    @Override
    public boolean isPresent() {
        return !this.future.isCompletedExceptionally();
    }
    /* (non-Javadoc)
     * @see com.aol.cyclops.types.Value#mkString()
     */
    @Override
    public String mkString() {
        return "FutureW[" + future.toString() + "]";
    }

    /* (non-Javadoc)
     * @see com.aol.cyclops.types.Filterable#filter(java.util.function.Predicate)
     */
    @Override
    public Maybe<T> filter(Predicate<? super T> fn) {
        return toMaybe().filter(fn);
    }

    /* (non-Javadoc)
     * @see com.aol.cyclops.types.Filterable#ofType(java.lang.Class)
     */
    @Override
    public <U> Maybe<U> ofType(Class<? extends U> type) {

        return (Maybe<U>) Filterable.super.ofType(type);
    }

    /* (non-Javadoc)
     * @see com.aol.cyclops.types.Filterable#filterNot(java.util.function.Predicate)
     */
    @Override
    public Maybe<T> filterNot(Predicate<? super T> fn) {

        return (Maybe<T>) Filterable.super.filterNot(fn);
    }

    /* (non-Javadoc)
     * @see com.aol.cyclops.types.Filterable#notNull()
     */
    @Override
    public Maybe<T> notNull() {

        return (Maybe<T>) Filterable.super.notNull();
    }

    /* (non-Javadoc)
     * @see com.aol.cyclops.types.Convertable#toOptional()
     */
    @Override
    public Optional<T> toOptional() {
        if (future.isDone() && future.isCompletedExceptionally())
            return Optional.empty();

        try {
            return Optional.ofNullable(get());
        } catch (Throwable t) {
            return Optional.empty();
        }

    }

    /* (non-Javadoc)
     * @see com.aol.cyclops.types.Convertable#toFutureWAsync()
     */
    @Override
    public FutureW<T> toFutureWAsync() {
        return this;
    }

    /* (non-Javadoc)
     * @see com.aol.cyclops.types.Convertable#toFutureWAsync(java.util.concurrent.Executor)
     */
    @Override
    public FutureW<T> toFutureWAsync(Executor ex) {
        return this;
    }

    /* 
     * Apply a function across two values at once.
     * (non-Javadoc)
     * @see com.aol.cyclops.types.applicative.ApplicativeFunctor#combine(com.aol.cyclops.types.Value, java.util.function.BiFunction)
     */
    @Override
    public <T2, R> FutureW<R> combine(Value<? extends T2> app, BiFunction<? super T, ? super T2, ? extends R> fn) {
        if (app instanceof FutureW) {
            return FutureW.of(future.thenCombine(((FutureW<T2>) app).getFuture(), fn));
        }
        return (FutureW<R>) ApplicativeFunctor.super.zip(app, fn);
    }

    
    /* 
     * Equivalent to combine, but accepts an Iterable and takes the first value only from that iterable.
     * (non-Javadoc)
     * @see com.aol.cyclops.types.Zippable#zip(java.lang.Iterable, java.util.function.BiFunction)
     */
    @Override
    public <T2, R> FutureW<R> zip(Iterable<? extends T2> app, BiFunction<? super T, ? super T2, ? extends R> fn) {

        return (FutureW<R>) ApplicativeFunctor.super.zip(app, fn);
    }

    
    /* Equivalent to combine, but accepts a Publisher and takes the first value only from that publisher.
     * 
     * (non-Javadoc)
     * @see com.aol.cyclops.types.Zippable#zip(java.util.function.BiFunction, org.reactivestreams.Publisher)
     */
    @Override
    public <T2, R> FutureW<R> zip(BiFunction<? super T, ? super T2, ? extends R> fn, Publisher<? extends T2> app) {
        return (FutureW<R>) ApplicativeFunctor.super.zip(fn, app);

    }

    /**
     * Create a FutureW object that asyncrhonously populates using the Common ForkJoinPool from the user provided Supplier
     * 
     * @param s Supplier to asynchronously populate results from
     * @return FutureW asynchronously populated from the Supplier
     */
    public static <T> FutureW<T> ofSupplier(Supplier<T> s) {
        return FutureW.of(CompletableFuture.supplyAsync(s));
    }

    /**
     * Create a FutureW object that asyncrhonously populates using the provided Executor and Supplier
     * 
     * @param s Supplier to asynchronously populate results from
     * @param ex Executro to asynchronously populate results with
     * @return FutureW asynchronously populated from the Supplier
     */
    public static <T> FutureW<T> ofSupplier(Supplier<T> s, Executor ex) {
        return FutureW.of(CompletableFuture.supplyAsync(s, ex));
    }

    /* (non-Javadoc)
     * @see com.aol.cyclops.types.Zippable#zip(org.jooq.lambda.Seq, java.util.function.BiFunction)
     */
    @Override
    public <U, R> FutureW<R> zip(Seq<? extends U> other, BiFunction<? super T, ? super U, ? extends R> zipper) {
        return (FutureW<R>) ApplicativeFunctor.super.zip(other, zipper);
    }

    /* (non-Javadoc)
     * @see com.aol.cyclops.types.Zippable#zip(java.util.stream.Stream, java.util.function.BiFunction)
     */
    @Override
    public <U, R> FutureW<R> zip(Stream<? extends U> other, BiFunction<? super T, ? super U, ? extends R> zipper) {
        return (FutureW<R>) ApplicativeFunctor.super.zip(other, zipper);
    }

    /* (non-Javadoc)
     * @see com.aol.cyclops.types.Zippable#zip(java.util.stream.Stream)
     */
    @Override
    public <U> FutureW<Tuple2<T, U>> zip(Stream<? extends U> other) {
        return (FutureW) ApplicativeFunctor.super.zip(other);
    }

    /* (non-Javadoc)
     * @see com.aol.cyclops.types.Zippable#zip(org.jooq.lambda.Seq)
     */
    @Override
    public <U> FutureW<Tuple2<T, U>> zip(Seq<? extends U> other) {
        return (FutureW) ApplicativeFunctor.super.zip(other);
    }

    /* (non-Javadoc)
     * @see com.aol.cyclops.types.Zippable#zip(java.lang.Iterable)
     */
    @Override
    public <U> FutureW<Tuple2<T, U>> zip(Iterable<? extends U> other) {
        return (FutureW) ApplicativeFunctor.super.zip(other);
    }

}<|MERGE_RESOLUTION|>--- conflicted
+++ resolved
@@ -249,134 +249,7 @@
     public boolean isFailed() {
         return future.isCompletedExceptionally();
     }
-<<<<<<< HEAD
-	@Override
-	public Iterator<T> iterator() {
-		return toStream().iterator();
-	}
-	/* (non-Javadoc)
-	 * @see com.aol.cyclops.lambda.monads.Unit#unit(java.lang.Object)
-	 */
-	@Override
-	public <T> FutureW<T> unit(T unit) {
-		return new FutureW<T>(CompletableFuture.completedFuture(unit));
-	}
-
-	@Override
-	public ReactiveSeq<T> stream() {
-		return ReactiveSeq.generate(()->Try.withCatch(()->get()))
-		                  .limit(1)
-		                  .filter(t->t.isSuccess())
-		                  .map(Value::get);
-	}
-
-	
-	@Override
-	public <R> FutureW<R> flatten() {
-		return FutureW.of(AnyM.fromCompletableFuture(future).flatten().unwrap());
-	}
-	public <R> FutureW<R> flatMap(Function<? super T, ? extends MonadicValue<? extends R>> mapper){
-		return FutureW.<R>of(future.<R>thenCompose(t->(CompletionStage<R>)mapper.apply(t).toFutureW().getFuture()));	
-	}
-	public <R> FutureW<R> flatMapCf(Function<? super T, ? extends CompletionStage<? extends R>> mapper){
-        return FutureW.<R>of(future.<R>thenCompose(t->(CompletionStage<R>)mapper.apply(t))); 
-    }
-	
-	/**
-	 * Returns a new FutureW that, when this FutureW completes
-	 * exceptionally is executed with this FutureW exception as the
-	 * argument to the supplied function.  Otherwise, if this FutureW
-	 * completes normally, then the returned FutureW also completes
-	 * normally with the same value.
-	 * @param fn the function to use to compute the value of the
-     * returned FutureW if this FutureW completed exceptionally
-	 * @return the new FutureW
-	 */
-	public FutureW<T> recover(Function<Throwable, ? extends T> fn) {
-	    return FutureW.of(toCompletableFuture().exceptionally(fn));
-	}
-	
-	public  Xor<Throwable,T> toXor(){
-		try{
-			return Xor.primary(future.join());
-		}catch(Throwable t){
-			return Xor.<Throwable,T>secondary(t.getCause());
-		}
-	}
-	public  Ior<Throwable,T> toIor(){
-		try{
-			return Ior.primary(future.join());
-		}catch(Throwable t){
-			return Ior.<Throwable,T>secondary(t.getCause());
-		}
-	}
-	
-	
-
-	/* (non-Javadoc)
-	 * @see com.aol.cyclops.closures.Convertable#toFutureW()
-	 */
-	@Override
-	public FutureW<T> toFutureW() {
-		return this;
-	}
-
-	/* (non-Javadoc)
-	 * @see com.aol.cyclops.closures.Convertable#toCompletableFuture()
-	 */
-	@Override
-	public CompletableFuture<T> toCompletableFuture() {
-		return this.future;
-	}
-
-	/* (non-Javadoc)
-	 * @see com.aol.cyclops.closures.Convertable#toCompletableFutureAsync()
-	 */
-	@Override
-	public CompletableFuture<T> toCompletableFutureAsync() {
-		return this.future;
-	}
-
-	/* (non-Javadoc)
-	 * @see com.aol.cyclops.closures.Convertable#toCompletableFutureAsync(java.util.concurrent.Executor)
-	 */
-	@Override
-	public CompletableFuture<T> toCompletableFutureAsync(Executor exec) {
-		return this.future;
-	}
-	
-	public <R> FutureW<R> visit(Function<? super T, R> success, Function<Throwable, R> failure){
-		return FutureW.of(future.thenApply(success).exceptionally(failure));
-	}
-	/* (non-Javadoc)
-	 * @see com.aol.cyclops.lambda.monads.Functor#cast(java.lang.Class)
-	 */
-	@Override
-	public <U> FutureW<U> cast(Class<? extends U> type) {
-		
-		return (FutureW<U>)ApplicativeFunctor.super.cast(type);
-	}
-	/* (non-Javadoc)
-	 * @see com.aol.cyclops.lambda.monads.Functor#peek(java.util.function.Consumer)
-	 */
-	@Override
-	public FutureW<T> peek(Consumer<? super T> c) {
-		
-		return (FutureW<T>)ApplicativeFunctor.super.peek(c);
-	}
-	/* (non-Javadoc)
-	 * @see com.aol.cyclops.lambda.monads.Functor#trampoline(java.util.function.Function)
-	 */
-	@Override
-	public <R> FutureW<R> trampoline(Function<? super T, ? extends Trampoline<? extends R>> mapper) {
-		
-		return(FutureW<R>)ApplicativeFunctor.super.trampoline(mapper);
-	}
-	@Override
-	public String toString() {
-		return mkString();
-	}
-=======
+
 
     /* (non-Javadoc)
      * @see com.aol.cyclops.types.Value#iterator()
@@ -546,7 +419,6 @@
      * @param result To wrap inside a FutureW
      * @return FutureW containing supplied result
      */
->>>>>>> 8313cebc
     public static <T> FutureW<T> ofResult(T result) {
         return FutureW.of(CompletableFuture.completedFuture(result));
     }
