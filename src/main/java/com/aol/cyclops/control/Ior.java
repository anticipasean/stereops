package com.aol.cyclops.control;

import java.util.Iterator;
import java.util.NoSuchElementException;
import java.util.Optional;
import java.util.function.BiFunction;
import java.util.function.Consumer;
import java.util.function.Function;
import java.util.function.Predicate;
import java.util.function.Supplier;

import org.jooq.lambda.tuple.Tuple;
import org.jooq.lambda.tuple.Tuple2;

import com.aol.cyclops.Matchables;
import com.aol.cyclops.Reducer;
import com.aol.cyclops.Semigroup;
<<<<<<< HEAD
import com.aol.cyclops.control.Matchable.CheckValue1;
import com.aol.cyclops.control.Matchable.CheckValue2;
=======
>>>>>>> 66cb4d46
import com.aol.cyclops.data.collections.extensions.CollectionX;
import com.aol.cyclops.data.collections.extensions.standard.ListX;
import com.aol.cyclops.types.BiFunctor;
import com.aol.cyclops.types.Filterable;
import com.aol.cyclops.types.Functor;
import com.aol.cyclops.types.MonadicValue;
<<<<<<< HEAD
import com.aol.cyclops.types.MonadicValue2;
import com.aol.cyclops.types.Unit;
=======
>>>>>>> 66cb4d46
import com.aol.cyclops.types.Value;
import com.aol.cyclops.types.anyM.AnyMValue;
import com.aol.cyclops.types.applicative.Applicativable;
import com.aol.cyclops.util.stream.StreamUtils;

import lombok.AccessLevel;
import lombok.AllArgsConstructor;
import lombok.EqualsAndHashCode;

/**
 * An Either or Union type, but right biased. Primary and Secondary are used instead of Right & Left.
 * 'Right' (or primary type) biased disjunct union.
 *  No 'projections' are provided, swap() and secondaryXXXX alternative methods can be used instead.
 *  
 * 
 * @author johnmcclean
 *
 * @param <ST> Secondary type
 * @param <PT> Primary type
 */
public interface Ior<ST,PT> extends Supplier<PT>,
                                    MonadicValue2<ST,PT>,
									BiFunctor<ST,PT>,
									Functor<PT>,
									Filterable<PT>,
									Applicativable<PT>{

	public static <ST,PT> Ior<ST,PT> primary(PT primary){ 
		return new Primary<>(primary);
	}
	public static <ST,PT> Ior<ST,PT> secondary(ST secondary){
		return new Secondary<>(secondary);
	}
	public static <ST,PT> Ior<ST,PT> both(Ior<ST,PT> secondary,Ior<ST,PT> primary){
		return new Both<ST,PT>(secondary,primary);
	}
	public static <ST,PT> Ior<ST,PT> both(ST secondary,PT primary){
        return new Both<ST,PT>(Ior.secondary(secondary),Ior.primary(primary));
    }
	default AnyMValue<PT> anyM(){
		return AnyM.ofValue(this);
	}
	

	default <T> Ior<?,T> unit(T unit){
		return Ior.primary(unit);
	}
	Ior<ST,PT> filter(Predicate<? super PT> test);
	Xor<ST,PT> toXor(); //drop ST
	Xor<ST,PT> toXorDropPrimary(); //drop ST
	
    
	@Override
	default Ior<ST,PT> toIor(){
	    return this;
	}
	
	
	Ior<ST,PT> secondaryToPrimayMap(Function<? super ST, ? extends PT> fn);
	<R> Ior<R,PT> secondaryMap(Function<? super ST, ? extends R> fn);
	<R> Ior<ST,R> map(Function<? super PT, ? extends R> fn);
	
	
	Ior<ST,PT> secondaryPeek(Consumer<? super ST> action);
	Ior<ST,PT> peek(Consumer<? super PT> action);
	
	Ior<PT,ST> swap();
	Optional<Tuple2<ST,PT>> both();
	default Value<Optional<Tuple2<ST,PT>>> bothValue(){
		return ()->both();
	}
	@Override
	default <R> Xor<ST,R> patternMatch(
			Function<CheckValue1<PT, R>, CheckValue1<PT, R>> case1,Supplier<? extends R> otherwise) {
		
		return (Xor<ST,R>)Applicativable.super.patternMatch(case1,otherwise);
	}
	default <R1,R2> Ior<R1,R2>  bimap(Function<? super ST,? extends R1> fn1,Function<? super PT,? extends R2> fn2){
		Eval<Ior<R1,R2>> ptMap = (Eval)Eval.later(()->this.map(fn2)); //force unused secondary to required
		Eval<Ior<R1,R2>> stMap = (Eval)Eval.later(()->this.secondaryMap(fn1)); //force unused primary to required
		if(isPrimary())
			return Ior.<R1,R2>primary(ptMap.get().get());
		if(isSecondary())
			return Ior.<R1,R2>secondary(stMap.get().swap().get());
		
		return Ior.both(stMap.get(),ptMap.get());
	}
	default <R> R visit(Function<? super ST,? extends R> secondary, 
            Function<? super PT,? extends R> primary, BiFunction<? super ST, ? super PT, ? extends R> both){
        
        if(isSecondary())
            return swap().visit(secondary,()->null);
        if(isPrimary())
            return visit(primary,()->null);
        
        return Matchables.tuple2(both().get()).visit((a,b)-> both.apply(a, b));
    }
	default <R1,R2> Ior<R1,R2> visitIor(Function<? super ST,? extends R1> secondary, 
			Function<? super PT,? extends R2> primary){
		if(isSecondary())
			return (Ior<R1,R2>)swap().map(secondary).swap();
		if(isPrimary())
			return (Ior<R1,R2>)map(primary);
		return bimap(secondary,primary);
	}
	<R> Eval<R>  matches(Function<CheckValue1<ST,R>,CheckValue1<ST,R>> fn1,
	                     Function<CheckValue1<PT,R>,CheckValue1<PT,R>> fn2,
	                     Function<CheckValue2<ST,PT,R>,CheckValue2<ST,PT,R>> fn3,Supplier<? extends R> otherwise);

	PT get();

	Value<ST> secondaryValue();
	ST secondaryGet();
	Optional<ST> secondaryToOptional();
	ReactiveSeq<ST> secondaryToStream();
	
	
	<LT1,RT1> Ior<LT1,RT1> flatMap(Function<? super PT,? extends MonadicValue2<? extends LT1,? extends RT1>> mapper);
	<LT1,RT1> Ior<LT1,RT1> secondaryFlatMap(Function<? super ST,? extends Ior<LT1,RT1>> mapper);
	Ior<ST,PT> secondaryToPrimayFlatMap(Function<? super ST, ? extends Ior<ST,PT>> fn);
	
	 
	
	public boolean isPrimary();
	public boolean isSecondary();
	public boolean isBoth();
	
	public static <ST,PT> Ior<ListX<PT>,ListX<ST>> sequenceSecondary(CollectionX<Ior<ST,PT>> iors){
		return AnyM.sequence(AnyM.listFromIor(iors.map(Ior::swap))).unwrap();
	}
	
	public static <ST,PT,R> Ior<?,R> accumulateSecondary(CollectionX<Ior<ST,PT>> iors,Reducer<R> reducer){
		return sequenceSecondary(iors).map(s->s.mapReduce(reducer));
	}
	public static <ST,PT,R> Ior<?,R> accumulateSecondary(CollectionX<Ior<ST,PT>> iors,Function<? super ST, R> mapper,Semigroup<R> reducer){
		return sequenceSecondary(iors).map(s->s.map(mapper).reduce(reducer.reducer()).get());
	}
	public static <ST,PT> Ior<?,ST> accumulateSecondary(CollectionX<Ior<ST,PT>> iors,Semigroup<ST> reducer){
        return sequenceSecondary(iors).map(s->s.reduce(reducer.reducer()).get());
    }
	public static <ST,PT> Ior<ListX<ST>,ListX<PT>> sequencePrimary(CollectionX<Ior<ST,PT>> iors){
		return AnyM.sequence(AnyM.<ST,PT>listFromIor(iors)).unwrap();
	}
	
	public static <ST,PT,R> Ior<?,R> accumulatePrimary(CollectionX<Ior<ST,PT>> iors,Reducer<R> reducer){
		return sequencePrimary(iors).map(s->s.mapReduce(reducer));
	}
	public static <ST,PT,R> Ior<?,R> accumulatePrimary(CollectionX<Ior<ST,PT>> iors,Function<? super PT, R> mapper,Semigroup<R> reducer){
		return sequencePrimary(iors).map(s->s.map(mapper).reduce(reducer.reducer()).get());
	}
	public static <ST,PT> Ior<?,PT> accumulatePrimary(CollectionX<Ior<ST,PT>> iors,Semigroup<PT> reducer){
        return sequencePrimary(iors).map(s->s.reduce(reducer.reducer()).get());
    }
	
	
	/* (non-Javadoc)
	 * @see com.aol.cyclops.lambda.monads.Filterable#ofType(java.lang.Class)
	 */
	@Override
	default <U> Ior<ST,U> ofType(Class<U> type) {
		
		return (Ior<ST,U>)Filterable.super.ofType(type);
	}
	/* (non-Javadoc)
	 * @see com.aol.cyclops.lambda.monads.Filterable#filterNot(java.util.function.Predicate)
	 */
	@Override
	default Ior<ST,PT> filterNot(Predicate<? super PT> fn) {
		
		return (Ior<ST,PT>)Filterable.super.filterNot(fn);
	}
	/* (non-Javadoc)
	 * @see com.aol.cyclops.lambda.monads.Filterable#notNull()
	 */
	@Override
	default Ior<ST,PT> notNull() {
		
		return (Ior<ST,PT>)Filterable.super.notNull();
	}
	
	/* (non-Javadoc)
	 * @see com.aol.cyclops.lambda.monads.Functor#cast(java.lang.Class)
	 */
	@Override
	default <U> Ior<ST,U> cast(Class<U> type) {
		
		return (Ior<ST,U>)Applicativable.super.cast(type);
	}
	/* (non-Javadoc)
	 * @see com.aol.cyclops.lambda.monads.Functor#trampoline(java.util.function.Function)
	 */
	@Override
	default <R> Ior<ST,R> trampoline(Function<? super PT, ? extends Trampoline<? extends R>> mapper) {
		
		return (Ior<ST,R>)Applicativable.super.trampoline(mapper);
	}
	

	/* (non-Javadoc)
	 * @see com.aol.cyclops.lambda.monads.BiFunctor#bipeek(java.util.function.Consumer, java.util.function.Consumer)
	 */
	@Override
	default Ior<ST, PT> bipeek(Consumer<? super ST> c1, Consumer<? super PT> c2) {
		
		return (Ior<ST,PT>)BiFunctor.super.bipeek(c1, c2);
	}
	/* (non-Javadoc)
	 * @see com.aol.cyclops.lambda.monads.BiFunctor#bicast(java.lang.Class, java.lang.Class)
	 */
	@Override
	default <U1, U2> Ior<U1, U2> bicast(Class<U1> type1, Class<U2> type2) {
		
		return (Ior<U1, U2>)BiFunctor.super.bicast(type1, type2);
	}
	/* (non-Javadoc)
	 * @see com.aol.cyclops.lambda.monads.BiFunctor#bitrampoline(java.util.function.Function, java.util.function.Function)
	 */
	@Override
	default <R1, R2> Ior<R1, R2> bitrampoline(Function<? super ST, ? extends Trampoline<? extends R1>> mapper1,
			Function<? super PT, ? extends Trampoline<? extends R2>> mapper2) {
		
		return (Ior<R1, R2>)BiFunctor.super.bitrampoline(mapper1, mapper2);
	}
	


	@AllArgsConstructor(access=AccessLevel.PRIVATE)
	@EqualsAndHashCode(of={"value"})
	public static class Primary<ST,PT> implements Ior<ST,PT>{
		private final PT value;
		public Xor<ST,PT> toXor(){
			return Xor.primary(value);
		}
		
		public Xor<ST,PT> toXorDropPrimary(){
			return Xor.primary(value);
		}
		@Override
		public Ior<ST, PT> secondaryToPrimayMap(Function<? super ST, ? extends PT> fn) {
			return this;
		}

		@Override
		public <R> Ior<R, PT> secondaryMap(Function<? super ST, ? extends R> fn) {
			return (Ior<R,PT>)this;
		}

		@Override
		public <R> Ior<ST, R> map(Function<? super PT, ? extends R> fn) {
			return new Primary<ST,R>(fn.apply(value));
		}

		@Override
		public Ior<ST, PT> secondaryPeek(Consumer<? super ST> action) {
			return this;
		}
		@Override
		public <R> R visit(Function<? super ST,? extends R> secondary, 
	            Function<? super PT,? extends R> primary, BiFunction<? super ST, ? super PT, ? extends R> both){	       
	            return primary.apply(value);
	    }
	    
		@Override
		public Ior<ST, PT> peek(Consumer<? super PT> action) {
			action.accept(value);
			return this;
		}
		public Ior<ST,PT> filter(Predicate<? super PT> test){
			if(test.test(value))
				return this;
			return Ior.secondary(null);
		}
		@Override
		public<R1,R2> Ior<R1,R2>  bimap(Function<? super ST,? extends R1> fn1,Function<? super PT,? extends R2> fn2){
			return Ior.<R1,R2>primary(fn2.apply(value));	
		}

		@Override
		public Ior<PT, ST> swap() {
			return new Secondary<PT,ST>(value);
		}

		@Override
		public PT get() {
			return value;
		}
		

		@Override
		public ST secondaryGet() {
			return null;
		}

		@Override
		public Optional<ST> secondaryToOptional() {
			return Optional.empty();
		}

		@Override
		public ReactiveSeq<ST> secondaryToStream() {
			return ReactiveSeq.empty();
		}

		@Override
		public <LT1, RT1> Ior<LT1, RT1> flatMap(Function<? super PT, ? extends MonadicValue2<? extends LT1, ? extends RT1>> mapper) {
			return (Ior<LT1,RT1>)mapper.apply(value).toIor();
		}

		@Override
		public <LT1, RT1> Ior<LT1, RT1> secondaryFlatMap(Function<? super ST, ? extends Ior<LT1, RT1>> mapper) {
			return (Ior<LT1, RT1>)this;
		}

		@Override
		public Ior<ST, PT> secondaryToPrimayFlatMap(Function<? super ST, ? extends Ior<ST, PT>> fn) {
			return (Ior<ST, PT>)this;
		}

		@Override
		public Ior<ST,PT> bipeek(Consumer<? super ST> stAction, Consumer<? super PT> ptAction) {
			ptAction.accept(value);
			return this;
		}
		@Override
		public Optional<Tuple2<ST,PT>> both(){
			return Optional.empty();
		}

		@Override
		public boolean isPrimary() {
			return true;
		}

		@Override
		public boolean isSecondary() {
			return false;
		}
		@Override
		public boolean isBoth() {
			return false;
		}
		public Value<ST> secondaryValue(){
			return Value.of(()->null);
		}
		public String toString(){
            return  mkString();
        }
		public String mkString(){
			return "Ior.primary["+value+"]";
		}

       

        @Override
        public <R> Eval<R> matches(
                Function<com.aol.cyclops.control.Matchable.CheckValue1<ST, R>, com.aol.cyclops.control.Matchable.CheckValue1<ST, R>> fn1,
                Function<com.aol.cyclops.control.Matchable.CheckValue1<PT, R>, com.aol.cyclops.control.Matchable.CheckValue1<PT, R>> fn2,
                Function<com.aol.cyclops.control.Matchable.CheckValue2<ST, PT, R>, com.aol.cyclops.control.Matchable.CheckValue2<ST, PT, R>> fn3,
                Supplier<? extends R> otherwise) {
           
<<<<<<< HEAD
            return  Eval.later(()->(R)new MatchingInstance(new MatchableCase( fn1.apply( (CheckValue1)
                    new MatchableCase(new PatternMatcher()).withType1(value.getClass())).getPatternMatcher()))
                    .match(value).orElseGet(otherwise));
=======
            Matchable.MTuple1<PT> mt1 = ()->Tuple.tuple(value);
            return mt1.matches(fn2, otherwise);
>>>>>>> 66cb4d46
        }
		
		
	}
	@AllArgsConstructor(access=AccessLevel.PRIVATE)
	@EqualsAndHashCode(of={"value"})
	public static class Secondary<ST,PT> implements Ior<ST,PT>{
		private final ST value;
		public boolean isSecondary(){
			return true;
		}
		public boolean isPrimary(){
			return false;
		}
		public Xor<ST,PT> toXor(){
			return Xor.secondary(value);
		}
		public Xor<ST,PT> toXorDropPrimary(){
			return Xor.secondary(value);
		}
		
		
		@Override
		public Ior<ST, PT> secondaryToPrimayMap(Function<? super ST, ? extends PT> fn) {
			 return new Primary<ST,PT>(fn.apply(value));
		}
		@Override
		public <R> Ior<R, PT> secondaryMap(Function<? super ST, ? extends R> fn) {
			return new Secondary<R,PT>(fn.apply(value));
		}
		@Override
		public <R> Ior<ST, R> map(Function<? super PT, ? extends R> fn) {
			return (Ior<ST,R>)this;
		}
		@Override
		public Ior<ST, PT> secondaryPeek(Consumer<? super ST> action) {
			return secondaryMap((Function)FluentFunctions.expression(action));
		}
		@Override
		public Optional<Tuple2<ST,PT>> both(){
			return Optional.empty();
		}
		@Override
		public Ior<ST, PT> peek(Consumer<? super PT> action) {
			return this;
		}
		public Ior<ST,PT> filter(Predicate<? super PT> test){
			return this;
		}
		@Override
		public <R1,R2> Ior<R1,R2>  bimap(Function<? super ST,? extends R1> fn1,Function<? super PT,? extends R2> fn2){
			return Ior.<R1,R2>secondary(fn1.apply(value));		
		}
		@Override
		public Ior<PT, ST> swap() {
			return new Primary<PT,ST>(value);
		}
		@Override
		public PT get() {
			throw new NoSuchElementException();
		}
		
		@Override
		public ST secondaryGet() {
			return value;
		}
		@Override
		public Optional<ST> secondaryToOptional() {
			return Optional.ofNullable(value);
		}
		@Override
		public ReactiveSeq<ST> secondaryToStream() {
			return ReactiveSeq.fromStream(StreamUtils.optionalToStream(secondaryToOptional()));
		}
		@Override
		public <LT1, RT1> Ior<LT1, RT1> flatMap(Function<? super PT, ? extends MonadicValue2<? extends LT1, ? extends RT1>> mapper) {
			return (Ior<LT1, RT1>)this;
		}
		@Override
		public <LT1, RT1> Ior<LT1, RT1> secondaryFlatMap(Function<? super ST, ? extends Ior<LT1, RT1>> mapper) {
			return mapper.apply(value);
		}
		@Override
		public Ior<ST, PT> secondaryToPrimayFlatMap(Function<? super ST, ? extends Ior<ST, PT>> fn) {
			return fn.apply(value);
		}
		@Override
		public Ior<ST,PT> bipeek(Consumer<? super ST> stAction, Consumer<? super PT> ptAction) {
			stAction.accept(value);
			return this;
		}
		public Value<ST> secondaryValue(){
			return Value.of(()->value);
		}
		@Override
		public <R> R visit(Function<? super ST,? extends R> secondary, 
	            Function<? super PT,? extends R> primary, BiFunction<? super ST, ? super PT, ? extends R> both){
	        return swap().visit(secondary,()->null);  
	    }
		@Override
		public boolean isBoth() {
			return false;
		}
		public Maybe<PT> toMaybe(){
			return Maybe.none();
		}
		public Optional<PT> toOptional(){
			return Optional.empty();
		}
		/* (non-Javadoc)
		 * @see com.aol.cyclops.value.Value#unapply()
		 */
		@Override
		public ListX<ST> unapply() {
			return ListX.of(value);
		}
		
		public String toString(){
			return mkString();
		}
		public String mkString(){
            return "Ior.secondary["+value+"]";
        }
		@Override
        public <R> Eval<R> matches(
                Function<com.aol.cyclops.control.Matchable.CheckValue1<ST, R>, com.aol.cyclops.control.Matchable.CheckValue1<ST, R>> fn1,
                Function<com.aol.cyclops.control.Matchable.CheckValue1<PT, R>, com.aol.cyclops.control.Matchable.CheckValue1<PT, R>> fn2,
                Function<com.aol.cyclops.control.Matchable.CheckValue2<ST, PT, R>, com.aol.cyclops.control.Matchable.CheckValue2<ST, PT, R>> fn3,
                Supplier<? extends R> otherwise) {
           Matchable.MTuple1<ST> mt1 = ()->Tuple.tuple(value);
           return mt1.matches(fn1, otherwise);
          
        }
	}
	@AllArgsConstructor(access=AccessLevel.PACKAGE)
	@EqualsAndHashCode(of={"secondary","primary"})
	public static class Both<ST,PT> implements Ior<ST,PT>{
		private final Ior<ST,PT> secondary;
		private final Ior<ST,PT> primary;
		
		
		@Override
		public ReactiveSeq<PT> stream() {
			return primary.stream();
		}
		@Override
		public Iterator<PT> iterator() {
			return primary.iterator();
		}
		
		@Override
		public Xor<ST, PT> toXor() {
			return primary.toXor();
		}
		@Override
		public Xor<ST, PT> toXorDropPrimary() {
			return secondary.toXor();
		}
		
		@Override
		public Ior<ST, PT> secondaryToPrimayMap(Function<? super ST, ? extends PT> fn) {
			return this;
		}
		@Override
		public <R> Ior<R, PT> secondaryMap(Function<? super ST, ? extends R> fn) {
			return Ior.both(secondary.secondaryMap(fn),primary.secondaryMap(fn));
		}
		@Override
		public <R> Ior<ST, R> map(Function<? super PT, ? extends R> fn) {
			return Ior.<ST,R>both(secondary.map(fn),primary.map(fn));
		}
		@Override
		public Ior<ST, PT> secondaryPeek(Consumer<? super ST> action) {
			secondary.secondaryPeek(action);
			return this;
		}
		@Override
		public Ior<ST, PT> peek(Consumer<? super PT> action) {
			primary.peek(action);
			return this;
		}
		public Ior<ST,PT> filter(Predicate<? super PT> test){
			return primary.filter(test);
		}
		@Override
		public Ior<PT, ST> swap() {
			return Ior.both(primary.swap(), secondary.swap());
			
		}
		@Override
		public <R> R visit(Function<? super ST,? extends R> secondary, 
	            Function<? super PT,? extends R> primary, BiFunction<? super ST, ? super PT, ? extends R> both){
	        
	        
	        return Matchable.from(both().get()).visit((a,b)-> both.apply(a, b));
	    }
		
		@Override
		public Optional<Tuple2<ST, PT>> both() {
			return Optional.of(Tuple.tuple(secondary.secondaryGet(),primary.get()));
		}
		@Override
		public PT get() {
			return primary.get();
		}
		@Override
		public Value<ST> secondaryValue() {
			return secondary.secondaryValue();
		}
		@Override
		public ST secondaryGet() {
			return secondary.secondaryGet();
		}
		@Override
		public Optional<ST> secondaryToOptional() {
			return secondary.secondaryToOptional();
		}
		@Override
		public ReactiveSeq<ST> secondaryToStream() {
			return secondary.secondaryToStream();
		}
		@Override
		public <LT1, RT1> Ior<LT1, RT1> flatMap(Function<? super PT, ? extends MonadicValue2<? extends LT1, ? extends RT1>> mapper) {
			return Ior.both(secondary.flatMap(mapper), primary.flatMap(mapper));
		}
		@Override
		public <LT1, RT1> Ior<LT1, RT1> secondaryFlatMap(Function<? super ST, ? extends Ior<LT1, RT1>> mapper) {
			return Ior.both(secondary.secondaryFlatMap(mapper), primary.secondaryFlatMap(mapper));
		}
		@Override
		public Ior<ST, PT> secondaryToPrimayFlatMap(Function<? super ST, ? extends Ior<ST, PT>> fn) {
			return Ior.both(secondary.secondaryToPrimayFlatMap(fn), primary.secondaryToPrimayFlatMap(fn));
		}
		@Override
		public Ior<ST,PT> bipeek(Consumer<? super ST> stAction, Consumer<? super PT> ptAction) {
			secondary.secondaryPeek(stAction);
			primary.peek(ptAction);
			return this;
		}
		@Override
		public <R1,R2> Ior<R1,R2>  bimap(Function<? super ST,? extends R1> fn1,Function<? super PT,? extends R2> fn2){
			return Ior.both((Ior)secondary.secondaryMap(fn1),(Ior)primary.map(fn2));
		}
		@Override
		public boolean isPrimary() {
			
			return false;
		}
		@Override
		public boolean isSecondary() {
			
			return false;
		}
		@Override
		public boolean isBoth() {
			return true;
		}
		public String toString(){
            return mkString();
         }
		public String mkString(){
			return "Ior.both["+primary.toString() + ":" + secondary.toString()+"]";
		}
		@Override
        public <R> Eval<R> matches(
                Function<com.aol.cyclops.control.Matchable.CheckValue1<ST, R>, com.aol.cyclops.control.Matchable.CheckValue1<ST, R>> fn1,
                Function<com.aol.cyclops.control.Matchable.CheckValue1<PT, R>, com.aol.cyclops.control.Matchable.CheckValue1<PT, R>> fn2,
                Function<com.aol.cyclops.control.Matchable.CheckValue2<ST, PT, R>, com.aol.cyclops.control.Matchable.CheckValue2<ST, PT, R>> fn3,
                Supplier<? extends R> otherwise) {
		        Matchable.MTuple2<ST,PT> mt2 = ()->Tuple.tuple(secondary.secondaryGet(),primary.get());
	           return mt2.matches(fn3, otherwise);
           
        }
	}
}<|MERGE_RESOLUTION|>--- conflicted
+++ resolved
@@ -15,22 +15,14 @@
 import com.aol.cyclops.Matchables;
 import com.aol.cyclops.Reducer;
 import com.aol.cyclops.Semigroup;
-<<<<<<< HEAD
 import com.aol.cyclops.control.Matchable.CheckValue1;
 import com.aol.cyclops.control.Matchable.CheckValue2;
-=======
->>>>>>> 66cb4d46
 import com.aol.cyclops.data.collections.extensions.CollectionX;
 import com.aol.cyclops.data.collections.extensions.standard.ListX;
 import com.aol.cyclops.types.BiFunctor;
 import com.aol.cyclops.types.Filterable;
 import com.aol.cyclops.types.Functor;
-import com.aol.cyclops.types.MonadicValue;
-<<<<<<< HEAD
 import com.aol.cyclops.types.MonadicValue2;
-import com.aol.cyclops.types.Unit;
-=======
->>>>>>> 66cb4d46
 import com.aol.cyclops.types.Value;
 import com.aol.cyclops.types.anyM.AnyMValue;
 import com.aol.cyclops.types.applicative.Applicativable;
@@ -136,9 +128,9 @@
 			return (Ior<R1,R2>)map(primary);
 		return bimap(secondary,primary);
 	}
-	<R> Eval<R>  matches(Function<CheckValue1<ST,R>,CheckValue1<ST,R>> fn1,
-	                     Function<CheckValue1<PT,R>,CheckValue1<PT,R>> fn2,
-	                     Function<CheckValue2<ST,PT,R>,CheckValue2<ST,PT,R>> fn3,Supplier<? extends R> otherwise);
+	<R> Eval<R>  matches(Function<CheckValue1<ST,R>,CheckValue1<ST,R>> secondary,
+	                     Function<CheckValue1<PT,R>,CheckValue1<PT,R>> primary,
+	                     Function<CheckValue2<ST,PT,R>,CheckValue2<ST,PT,R>> both,Supplier<? extends R> otherwise);
 
 	PT get();
 
@@ -386,19 +378,13 @@
 
         @Override
         public <R> Eval<R> matches(
-                Function<com.aol.cyclops.control.Matchable.CheckValue1<ST, R>, com.aol.cyclops.control.Matchable.CheckValue1<ST, R>> fn1,
-                Function<com.aol.cyclops.control.Matchable.CheckValue1<PT, R>, com.aol.cyclops.control.Matchable.CheckValue1<PT, R>> fn2,
-                Function<com.aol.cyclops.control.Matchable.CheckValue2<ST, PT, R>, com.aol.cyclops.control.Matchable.CheckValue2<ST, PT, R>> fn3,
+                Function<com.aol.cyclops.control.Matchable.CheckValue1<ST, R>, com.aol.cyclops.control.Matchable.CheckValue1<ST, R>> secondary,
+                Function<com.aol.cyclops.control.Matchable.CheckValue1<PT, R>, com.aol.cyclops.control.Matchable.CheckValue1<PT, R>> primary,
+                Function<com.aol.cyclops.control.Matchable.CheckValue2<ST, PT, R>, com.aol.cyclops.control.Matchable.CheckValue2<ST, PT, R>> both,
                 Supplier<? extends R> otherwise) {
-           
-<<<<<<< HEAD
-            return  Eval.later(()->(R)new MatchingInstance(new MatchableCase( fn1.apply( (CheckValue1)
-                    new MatchableCase(new PatternMatcher()).withType1(value.getClass())).getPatternMatcher()))
-                    .match(value).orElseGet(otherwise));
-=======
+          
             Matchable.MTuple1<PT> mt1 = ()->Tuple.tuple(value);
-            return mt1.matches(fn2, otherwise);
->>>>>>> 66cb4d46
+            return mt1.matches(primary, otherwise);
         }
 		
 		
@@ -591,9 +577,7 @@
 		@Override
 		public <R> R visit(Function<? super ST,? extends R> secondary, 
 	            Function<? super PT,? extends R> primary, BiFunction<? super ST, ? super PT, ? extends R> both){
-	        
-	        
-	        return Matchable.from(both().get()).visit((a,b)-> both.apply(a, b));
+		    return Matchables.tuple2(both().get()).visit((a,b)-> both.apply(a, b));
 	    }
 		
 		@Override
