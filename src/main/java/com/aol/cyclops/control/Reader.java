--- conflicted
+++ resolved
@@ -8,14 +8,11 @@
 import com.aol.cyclops.types.anyM.AnyMValue;
 
 public interface Reader<T,R> extends Function<T,R> {
-<<<<<<< HEAD
-	
-    public <R1> Reader<T, R1> map(Function<? super R, ? extends R1> f2);
-=======
+
 	default <R1> Reader<T, R1> map(Function<? super R, ? extends R1> f2){
 	    return FluentFunctions.of(this.andThen( f2));
 	}
->>>>>>> 66cb4d46
+
 
 	default <R1> Reader<T, R1> flatMap(Function<? super R, ? extends Reader<T, R1>> f){
 	    return FluentFunctions.of(a -> f.apply(this.apply(a)).apply(a));
