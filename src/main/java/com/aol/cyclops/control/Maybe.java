package com.aol.cyclops.control;

import java.util.Objects;
import java.util.Optional;
import java.util.function.BiFunction;
import java.util.function.BinaryOperator;
import java.util.function.Consumer;
import java.util.function.Function;
import java.util.function.Predicate;
import java.util.function.Supplier;
import java.util.stream.Stream;

import org.jooq.lambda.Seq;
import org.jooq.lambda.tuple.Tuple;
import org.jooq.lambda.tuple.Tuple2;
import org.reactivestreams.Publisher;

import com.aol.cyclops.Monoid;
import com.aol.cyclops.Reducer;
import com.aol.cyclops.control.Matchable.CheckValue1;
import com.aol.cyclops.data.collections.extensions.CollectionX;
import com.aol.cyclops.data.collections.extensions.standard.ListX;
import com.aol.cyclops.types.Combiner;
import com.aol.cyclops.types.ConvertableFunctor;
import com.aol.cyclops.types.Filterable;
import com.aol.cyclops.types.MonadicValue;
import com.aol.cyclops.types.To;
import com.aol.cyclops.types.Value;
import com.aol.cyclops.types.Zippable;
import com.aol.cyclops.types.applicative.ApplicativeFunctor;
import com.aol.cyclops.types.stream.reactive.ValueSubscriber;
import com.aol.cyclops.util.function.Curry;
import com.aol.cyclops.util.function.QuadFunction;
import com.aol.cyclops.util.function.TriFunction;

import lombok.AccessLevel;
import lombok.AllArgsConstructor;

/**
 * Totally lazy more powerful general Option(al) type. Maybe is lazy like a Java
 * 8 Stream that represents 0 or 1 values rather than eager like a Java 8
 * Optional. map / peek/ filter and flatMap build the execution chaing, but are
 * not executed until the value inside the Maybe is required.
 * 
 * The Maybe interface has two implementations Some which holds a value and None which represents no value
 * 
 * <pre>
 * {@code 
 *    
 *    //eagerly load data
 *    Optional.of(10)
 *            .map(this::load);
 *    
 *    //lazily tee up loading of data until needed
 *    Maybe.of(10)
 *         .map(this::load);        
 *            .
 * 
 * }
 * </pre>
 * 
 * Maybe is tail recursive
 * 
 * <pre>
 * {@code 
 *  @Test
    public void odd() {
        System.out.println(even(Maybe.just(200000)).get());
    }

    public Maybe<String> odd(Maybe<Integer> n) {

        return n.flatMap(x -> even(Maybe.just(x - 1)));
    }

    public Maybe<String> even(Maybe<Integer> n) {
        return n.flatMap(x -> {
            return x <= 0 ? Maybe.just("done") : odd(Maybe.just(x - 1));
        });
    }
 * 
 * }
 * </pre>
 * 
 * Maybe is a functor (map) monad (flatMap) and an applicative (ap)
 * 
 * Maybe has pattern matching built in (visit, matches, patternMatch)
 * 
 * Maybe is convertable to all cyclops-react data types.
 * 
 * 
 * @author johnmcclean
 *
 * @param <T> Data type of element stored in Maybe
 */
public interface Maybe<T> extends To<Maybe<T>>,
                                  MonadicValue<T>, 
                                  Zippable<T>,
                                  Supplier<T>, ConvertableFunctor<T>, Filterable<T>, ApplicativeFunctor<T>, Matchable.ValueAndOptionalMatcher<T> {

   
    @SuppressWarnings("rawtypes")
    final static Maybe EMPTY = new Nothing<>();

    /**
     * @return Get the empty Maybe (single instance)
     */
    @SuppressWarnings("unchecked")
    static <T> Maybe<T> none() {
        return EMPTY;
    }

    
    /* (non-Javadoc)
     * @see com.aol.cyclops.types.MonadicValue#flatMapIterable(java.util.function.Function)
     */
    @Override
    default <R> Maybe<R> flatMapIterable(final Function<? super T, ? extends Iterable<? extends R>> mapper) {
        return (Maybe<R>) MonadicValue.super.flatMapIterable(mapper);
    }

   
    /* (non-Javadoc)
     * @see com.aol.cyclops.types.MonadicValue#flatMapPublisher(java.util.function.Function)
     */
    @Override
    default <R> Maybe<R> flatMapPublisher(final Function<? super T, ? extends Publisher<? extends R>> mapper) {
        final MonadicValue<R> m = MonadicValue.super.flatMapPublisher(mapper);
        return (Maybe<R>) m;
    }
  
    /**
     * Construct a Maybe  that contains a single value extracted from the supplied reactive-streams Publisher
     * <pre>
     * {@code 
     *   ReactiveSeq<Integer> stream =  ReactiveSeq.of(1,2,3);
        
        Maybe<Integer> maybe = Maybe.fromPublisher(stream);
        
        //Maybe[1]
     * 
     * }
     * </pre> 
     * 
     * @param pub Publisher to extract value from
     * @return Maybe populated with first value from Publisher (Maybe.empty if Publisher empty)
     */
    public static <T> Maybe<T> fromPublisher(final Publisher<T> pub) {
        final ValueSubscriber<T> sub = ValueSubscriber.subscriber();
        pub.subscribe(sub);
        return sub.toMaybe();
    }

    /**
     *  Construct a Maybe  that contains a single value extracted from the supplied Iterable
     * <pre>
     * {@code 
     *   ReactiveSeq<Integer> stream =  ReactiveSeq.of(1,2,3);
        
        Maybe<Integer> maybe = Maybe.fromIterable(stream);
        
        //Maybe[1]
     * 
     * }
     * </pre> 
     * @param iterable Iterable  to extract value from
     * @return Maybe populated with first value from Iterable (Maybe.empty if Publisher empty)
     */
    static <T> Maybe<T> fromIterable(final Iterable<T> iterable) {
        return Maybe.fromEval(Eval.fromIterable(iterable));
    }

    /**
     * Construct an equivalent Maybe from the Supplied Optional
     * <pre>
     * {@code 
     *   Maybe<Integer> some = Maybe.fromOptional(Optional.of(10));
     *   //Maybe[10], Some[10]
     *  
     *   Maybe<Integer> none = Maybe.fromOptional(Optional.empty());
     *   //Maybe.empty, None[]
     * }
     * </pre>
     * 
     * @param opt Optional to construct Maybe from
     * @return Maybe created from Optional
     */
    static <T> Maybe<T> fromOptional(final Optional<T> opt) {
        if (opt.isPresent())
            return Maybe.of(opt.get());
        return none();
    }
    
    @Deprecated
    static <T> Maybe<T> fromEvalOf(final Eval<T> eval) {
        return new Just<T>(
                           eval);
    }
    
    /**
     * Construct a Maybe from the supplied Eval
     * 
     * <pre>
     * {@code 
     *     Maybe<Integer> maybe =  Maybe.fromEval(Eval.now(10));
     *     //Maybe[10]
     *      
     * }
     * </pre>
     * 
     * @param eval Eval to construct Maybe from
     * @return Maybe created from Eval
     */
    static <T> Maybe<T> fromEval(final Eval<T> eval) {
        return new Just<T>(
                           eval);
    }
    static <T> Maybe<T> fromEvalNullable(final Eval<T> eval) {
        return new Lazy<T>(
                eval.map(u->Maybe.ofNullable(u)));
    }
    
    static <T> Maybe<T> fromEvalOptional(final Eval<Optional<T>> value){
        return new Lazy<T>(value.map(in->Maybe.<T>fromOptional(in)));
    }

    /**
     * Construct an Maybe which contains the provided (non-null) value.
     * Alias for @see {@link Maybe#of(Object)}
     * 
     * <pre>
     * {@code 
     * 
     *    Maybe<Integer> some = Maybe.just(10);
     *    some.map(i->i*2);
     * }
     * </pre>
     * 
     * @param value Value to wrap inside a Maybe
     * @return Maybe containing the supplied value
     */
    static <T> Maybe<T> just(final T value) {
        return of(value);
    }

    /**
     * Construct an Maybe which contains the provided (non-null) value
     * Equivalent to @see {@link Maybe#just(Object)}
     * <pre>
     * {@code 
     * 
     *    Maybe<Integer> some = Maybe.of(10);
     *    some.map(i->i*2);
     * }
     * </pre>
     * 
     * @param value Value to wrap inside a Maybe
     * @return Maybe containing the supplied value
     */
    static <T> Maybe<T> of(final T value) {
        Objects.requireNonNull(value);
        return new Just<T>(
                           Eval.later(() -> value));
    }

    /**
     * <pre>
     * {@code 
     *    Maybe<Integer> maybe  = Maybe.ofNullable(null);
     *    //None
     *     
     *    Maybe<Integer> maybe = Maybe.ofNullable(10);
     *    //Maybe[10], Some[10]
     * 
     * }
     * </pre>
     * 
     * 
     * @param value
     * @return
     */
    static <T> Maybe<T> ofNullable(final T value) {

        if (value != null)
            return of(value);
        return none();
    }

    /**
     * Narrow covariant type parameter
     * 
     * @param broad Maybe with covariant type parameter
     * @return Narrowed Maybe
     */
    static <T> Maybe<T> narrow(final Maybe<? extends T> broad) {
        return (Maybe<T>) broad;
    }

    /**
     * Sequence operation, take a Collection of Maybes and turn it into a Maybe with a Collection
     * Only successes are retained. By constrast with {@link Maybe#sequence(CollectionX)} Maybe#empty/ None types are 
     * tolerated and ignored.
     * 
     * <pre>
     * {@code 
     *  Maybe<Integer> just = Maybe.of(10);
        Maybe<Integer> none = Maybe.none();
     * 
     * Maybe<ListX<Integer>> maybes = Maybe.sequenceJust(ListX.of(just, none, Maybe.of(1)));
       //Maybe.of(ListX.of(10, 1));
     * }
     * </pre>
     * 
     * @param maybes Maybes to Sequence
     * @return Maybe with a List of values
     */
    public static <T> Maybe<ListX<T>> sequenceJust(final CollectionX<Maybe<T>> maybes) {
        final Maybe<ListX<T>> unwrapped = AnyM.sequence(maybes.map(o -> AnyM.fromMaybe(o)))
                                              .unwrap();
        return unwrapped;
    }

    /**
     * Sequence operation, take a Collection of Maybes and turn it into a Maybe with a Collection
     * By constrast with {@link Maybe#sequenceJust(CollectionX)} if any Maybe types are None / empty 
     * the return type will be an empty Maybe / None
     * 
     * <pre>
     * {@code
     * 
     *  Maybe<Integer> just = Maybe.of(10);
        Maybe<Integer> none = Maybe.none();
     *  
     *  Maybe<ListX<Integer>> maybes = Maybe.sequence(ListX.of(just, none, Maybe.of(1)));
        //Maybe.none();
     * 
     * }
     * </pre>
     * 
     * 
     * @param maybes Maybes to Sequence
     * @return  Maybe with a List of values
     */
    public static <T> Maybe<ListX<T>> sequence(final CollectionX<Maybe<T>> maybes) {
        return sequence(maybes.stream()).map(s -> s.toListX());

    }

    /**
     * Sequence operation, take a Stream of Maybes and turn it into a Maybe with a Stream
     * By constrast with {@link Maybe#sequenceJust(CollectionX)} Maybe#empty/ None types are 
     * result in the returned Maybe being Maybe.empty / None 
     * 
     * 
     * <pre>
     * {@code 
     * 
     *  Maybe<Integer> just = Maybe.of(10);
        Maybe<Integer> none = Maybe.none();
        
     *  Maybe<ReactiveSeq<Integer>> maybes = Maybe.sequence(Stream.of(just, none, Maybe.of(1)));
        //Maybe.none();
     * 
     * }
     * </pre> 
     * 
     * 
     * @param maybes Maybes to Sequence
     * @return  Maybe with a Stream of values
     */
    public static <T> Maybe<ReactiveSeq<T>> sequence(final Stream<Maybe<T>> maybes) {
        return AnyM.sequence(maybes.map(f -> AnyM.fromMaybe(f)), () -> AnyM.fromMaybe(Maybe.just(Stream.<T> empty())))
                   .map(s -> ReactiveSeq.fromStream(s))
                   .unwrap();

    }

    /**
     * Accummulating operation using the supplied Reducer (@see com.aol.cyclops.Reducers). A typical use case is to accumulate into a Persistent Collection type. 
     * Accumulates the present results, ignores empty Maybes.
     * 
     * <pre>
     * {@code 
     *  Maybe<Integer> just = Maybe.of(10);
        Maybe<Integer> none = Maybe.none();
        
     * Maybe<PSetX<Integer>> maybes = Maybe.accumulateJust(ListX.of(just, none, Maybe.of(1)), Reducers.toPSetX());
       //Maybe.of(PSetX.of(10, 1)));
     * 
     * }
     * </pre>
     * 
     * @param maybes Maybes to accumulate
     * @param reducer Reducer to accumulate values with
     * @return Maybe with reduced value
     */
    public static <T, R> Maybe<R> accumulateJust(final CollectionX<Maybe<T>> maybes, final Reducer<R> reducer) {
        return sequenceJust(maybes).map(s -> s.mapReduce(reducer));
    }

    /**
     * Accumulate the results only from those Maybes which have a value present, using the supplied mapping function to
     * convert the data from each Maybe before reducing them using the supplied Monoid (a combining BiFunction/BinaryOperator and identity element that takes two
     * input values of the same type and returns the combined result) {@see com.aol.cyclops.Monoids }.. 
     * 
     * <pre>
     * {@code 
     *  Maybe<Integer> just = Maybe.of(10);
        Maybe<Integer> none = Maybe.none();
        
     *  Maybe<String> maybes = Maybe.accumulateJust(ListX.of(just, none, Maybe.of(1)), i -> "" + i,
                                                     Semigroups.stringConcat);
        //Maybe.of("101")
     * 
     * }
     * </pre>
     * 
     * @param maybes Maybes to accumulate
     * @param mapper Mapping function to be applied to the result of each Maybe
     * @param reducer Monoid to combine values from each Maybe
     * @return Maybe with reduced value
     */
    public static <T, R> Maybe<R> accumulateJust(final CollectionX<Maybe<T>> maybes, final Function<? super T, R> mapper,
            final Monoid<R> reducer) {
        return sequenceJust(maybes).map(s -> s.map(mapper)
                                              .reduce(reducer));
    }

    /**
     * Accumulate the results only from those Maybes which have a value present, using the supplied Monoid (a combining BiFunction/BinaryOperator and identity element that takes two
     * input values of the same type and returns the combined result) {@see com.aol.cyclops.Monoids }. 

     * 
     * <pre>
     * {@code 
     * 
     *  Maybe<Integer> maybes = Maybe.accumulateJust(Monoids.intSum,ListX.of(just, none, Maybe.of(1)));
        //Maybe.of(11)
     * 
     * }
     * </pre>
     * 
     * 
     * 
     * @param maybes Maybes to accumulate
     * @param reducer Monoid to combine values from each Maybe
     * @return Maybe with reduced value
     */
    public static <T> Maybe<T> accumulateJust(final Monoid<T> reducer,final CollectionX<Maybe<T>> maybes) {
        return sequenceJust(maybes).map(s -> s.reduce(reducer));
    }

    
    /* (non-Javadoc)
     * @see com.aol.cyclops.types.MonadicValue#forEach4(java.util.function.Function, java.util.function.BiFunction, com.aol.cyclops.util.function.TriFunction, com.aol.cyclops.util.function.QuadFunction)
     */
    @Override
    default <T2, R1, R2, R3, R> Maybe<R> forEach4(Function<? super T, ? extends MonadicValue<R1>> value1,
            BiFunction<? super T, ? super R1, ? extends MonadicValue<R2>> value2,
            TriFunction<? super T, ? super R1, ? super R2, ? extends MonadicValue<R3>> value3,
            QuadFunction<? super T, ? super R1, ? super R2, ? super R3, ? extends R> yieldingFunction) {
        return (Maybe<R>)MonadicValue.super.forEach4(value1, value2, value3, yieldingFunction);
    }

    /* (non-Javadoc)
     * @see com.aol.cyclops.types.MonadicValue#forEach4(java.util.function.Function, java.util.function.BiFunction, com.aol.cyclops.util.function.TriFunction, com.aol.cyclops.util.function.QuadFunction, com.aol.cyclops.util.function.QuadFunction)
     */
    @Override
    default <T2, R1, R2, R3, R> Maybe<R> forEach4(Function<? super T, ? extends MonadicValue<R1>> value1,
            BiFunction<? super T, ? super R1, ? extends MonadicValue<R2>> value2,
            TriFunction<? super T, ? super R1, ? super R2, ? extends MonadicValue<R3>> value3,
            QuadFunction<? super T, ? super R1, ? super R2, ? super R3, Boolean> filterFunction,
            QuadFunction<? super T, ? super R1, ? super R2, ? super R3, ? extends R> yieldingFunction) {
        
        return (Maybe<R>)MonadicValue.super.forEach4(value1, value2, value3, filterFunction, yieldingFunction);
    }

    /* (non-Javadoc)
     * @see com.aol.cyclops.types.MonadicValue#forEach3(java.util.function.Function, java.util.function.BiFunction, com.aol.cyclops.util.function.TriFunction)
     */
    @Override
    default <T2, R1, R2, R> Maybe<R> forEach3(Function<? super T, ? extends MonadicValue<R1>> value1,
            BiFunction<? super T, ? super R1, ? extends MonadicValue<R2>> value2,
            TriFunction<? super T, ? super R1, ? super R2, ? extends R> yieldingFunction) {
      
        return (Maybe<R>)MonadicValue.super.forEach3(value1, value2, yieldingFunction);
    }

    /* (non-Javadoc)
     * @see com.aol.cyclops.types.MonadicValue#forEach3(java.util.function.Function, java.util.function.BiFunction, com.aol.cyclops.util.function.TriFunction, com.aol.cyclops.util.function.TriFunction)
     */
    @Override
    default <T2, R1, R2, R> Maybe<R> forEach3(Function<? super T, ? extends MonadicValue<R1>> value1,
            BiFunction<? super T, ? super R1, ? extends MonadicValue<R2>> value2,
            TriFunction<? super T, ? super R1, ? super R2, Boolean> filterFunction,
            TriFunction<? super T, ? super R1, ? super R2, ? extends R> yieldingFunction) {

        return (Maybe<R>)MonadicValue.super.forEach3(value1, value2, filterFunction, yieldingFunction);
    }

    /* (non-Javadoc)
     * @see com.aol.cyclops.types.MonadicValue#forEach2(java.util.function.Function, java.util.function.BiFunction)
     */
    @Override
    default <R1, R> Maybe<R> forEach2(Function<? super T, ? extends MonadicValue<R1>> value1,
            BiFunction<? super T, ? super R1, ? extends R> yieldingFunction) {

        return (Maybe<R>)MonadicValue.super.forEach2(value1, yieldingFunction);
    }

    /* (non-Javadoc)
     * @see com.aol.cyclops.types.MonadicValue#forEach2(java.util.function.Function, java.util.function.BiFunction, java.util.function.BiFunction)
     */
    @Override
    default <R1, R> Maybe<R> forEach2(Function<? super T, ? extends MonadicValue<R1>> value1,
            BiFunction<? super T, ? super R1, Boolean> filterFunction,
            BiFunction<? super T, ? super R1, ? extends R> yieldingFunction) {
        return (Maybe<R>)MonadicValue.super.forEach2(value1, filterFunction, yieldingFunction);
    }

    
    /*
     * Apply a function across to values at once. If this Maybe is none, or the
     * supplied value represents none Maybe.none is returned. Otherwise a Maybe
     * with the function applied with this value and the supplied value is
     * returned
     * 
     * (non-Javadoc)
     * 
     * @see
     * com.aol.cyclops.types.applicative.ApplicativeFunctor#combine(com.aol.
     * cyclops.types.Value, java.util.function.BiFunction)
     */
    @Override
    default <T2, R> Maybe<R> combine(final Value<? extends T2> app, final BiFunction<? super T, ? super T2, ? extends R> fn) {

        return map(v -> Tuple.tuple(v, Curry.curry2(fn)
                                            .apply(v))).flatMap(tuple -> app.visit(i -> Maybe.just(tuple.v2.apply(i)), () -> Maybe.none()));
    }

    /*
     * Equivalent to combine, but accepts an Iterable and takes the first value
     * only from that iterable. (non-Javadoc)
     * 
     * @see com.aol.cyclops.types.Zippable#zip(java.lang.Iterable,
     * java.util.function.BiFunction)
     */
    @Override
    default <T2, R> Maybe<R> zip(final Iterable<? extends T2> app, final BiFunction<? super T, ? super T2, ? extends R> fn) {

        return map(v -> Tuple.tuple(v, Curry.curry2(fn)
                                            .apply(v))).flatMap(tuple -> Maybe.fromIterable(app)
                                                                              .visit(i -> Maybe.just(tuple.v2.apply(i)), () -> Maybe.none()));
    }

    
    /*
     * Equivalent to combine, but accepts a Publisher and takes the first value
     * only from that publisher. (non-Javadoc)
     * 
     * @see com.aol.cyclops.types.Zippable#zip(java.util.function.BiFunction,
     * org.reactivestreams.Publisher)
     */
    @Override
    default <T2, R> Maybe<R> zip(final BiFunction<? super T, ? super T2, ? extends R> fn, final Publisher<? extends T2> app) {
        return map(v -> Tuple.tuple(v, Curry.curry2(fn)
                                            .apply(v))).flatMap(tuple -> Maybe.fromPublisher(app)
                                                                              .visit(i -> Maybe.just(tuple.v2.apply(i)), () -> Maybe.none()));

    }
    

    /* (non-Javadoc)
     * @see com.aol.cyclops.types.Applicative#combine(java.util.function.BinaryOperator, com.aol.cyclops.types.Applicative)
     */
    @Override
    default  Maybe<T> combine(BinaryOperator<Combiner<T>> combiner, Combiner<T> app) {
        return (Maybe<T>)ApplicativeFunctor.super.combine(combiner, app);
    }


    /*
     * (non-Javadoc)
     * 
     * @see com.aol.cyclops.types.Zippable#zip(org.jooq.lambda.Seq,
     * java.util.function.BiFunction)
     */
    @Override
    default <U, R> Maybe<R> zip(final Seq<? extends U> other, final BiFunction<? super T, ? super U, ? extends R> zipper) {
        return (Maybe<R>) MonadicValue.super.zip(other, zipper);
    }

    /*
     * (non-Javadoc)
     * 
     * @see com.aol.cyclops.types.Zippable#zip(java.util.stream.Stream,
     * java.util.function.BiFunction)
     */
    @Override
    default <U, R> Maybe<R> zip(final Stream<? extends U> other, final BiFunction<? super T, ? super U, ? extends R> zipper) {

        return (Maybe<R>) MonadicValue.super.zip(other, zipper);
    }

    /*
     * (non-Javadoc)
     * 
     * @see com.aol.cyclops.types.Zippable#zip(java.util.stream.Stream)
     */
    @Override
    default <U> Maybe<Tuple2<T, U>> zip(final Stream<? extends U> other) {

        return (Maybe) MonadicValue.super.zip(other);
    }

    /*
     * (non-Javadoc)
     * 
     * @see com.aol.cyclops.types.Zippable#zip(org.jooq.lambda.Seq)
     */
    @Override
    default <U> Maybe<Tuple2<T, U>> zip(final Seq<? extends U> other) {

        return (Maybe) MonadicValue.super.zip(other);
    }

    /*
     * (non-Javadoc)
     * 
     * @see com.aol.cyclops.types.Zippable#zip(java.lang.Iterable)
     */
    @Override
    default <U> Maybe<Tuple2<T, U>> zip(final Iterable<? extends U> other) {

        return (Maybe) MonadicValue.super.zip(other);
    }

    /* (non-Javadoc)
     * @see com.aol.cyclops.types.MonadicValue#unit(java.lang.Object)
     */
    @Override
    default <T> Maybe<T> unit(final T unit) {
        return Maybe.of(unit);
    }

    /*
     * (non-Javadoc)
     * 
     * @see
     * com.aol.cyclops.types.MonadicValue#coflatMap(java.util.function.Function)
     */
    @Override
    default <R> Maybe<R> coflatMap(final Function<? super MonadicValue<T>, R> mapper) {
<<<<<<< HEAD
        return (Maybe<R>) MonadicValue.super.coflatMap(mapper);
=======
        return  (Maybe<R>) MonadicValue1.super.coflatMap(mapper);
>>>>>>> 6dfd75e3
    }

    /*
     * cojoin (non-Javadoc)
     * 
     * @see com.aol.cyclops.types.MonadicValue#nest()
     */
    @Override
    default Maybe<MonadicValue<T>> nest() {
        return (Maybe<MonadicValue<T>>) MonadicValue.super.nest();
    }

    /*
     * (non-Javadoc)
     * 
     * @see com.aol.cyclops.types.MonadicValue2#combine(com.aol.cyclops.Monoid,
     * com.aol.cyclops.types.MonadicValue2)
     */
    @Override
    default Maybe<T> combineEager(final Monoid<T> monoid, final MonadicValue<? extends T> v2) {
        return (Maybe<T>) MonadicValue.super.combineEager(monoid, v2);
    }

    /*
     * (non-Javadoc)
     * 
     * @see com.aol.cyclops.value.Value#toMaybe()
     */
    @Override
    default Maybe<T> toMaybe() {
        return this;
    }

    /* (non-Javadoc)
     * @see com.aol.cyclops.types.Convertable#isPresent()
     */
    @Override
    boolean isPresent();

    Maybe<T> recover(Supplier<T> value);

    Maybe<T> recover(T value);

    /* (non-Javadoc)
     * @see com.aol.cyclops.types.MonadicValue#map(java.util.function.Function)
     */
    @Override
    <R> Maybe<R> map(Function<? super T, ? extends R> mapper);

    /* (non-Javadoc)
     * @see com.aol.cyclops.types.MonadicValue#flatMap(java.util.function.Function)
     */
    @Override
    <R> Maybe<R> flatMap(Function<? super T, ? extends MonadicValue<? extends R>> mapper);

    /* (non-Javadoc)
     * @see com.aol.cyclops.types.Convertable#visit(java.util.function.Function, java.util.function.Supplier)
     */
    @Override
    <R> R visit(Function<? super T, ? extends R> some, Supplier<? extends R> none);

    /*
     * (non-Javadoc)
     * 
     * @see com.aol.cyclops.lambda.monads.Filterable#filter(java.util.function.
     * Predicate)
     */
    @Override
    Maybe<T> filter(Predicate<? super T> fn);

    /*
     * (non-Javadoc)
     * 
     * @see com.aol.cyclops.lambda.monads.Filterable#ofType(java.lang.Class)
     */
    @Override
    default <U> Maybe<U> ofType(final Class<? extends U> type) {

        return (Maybe<U>) MonadicValue.super.ofType(type);
    }

    /*
     * (non-Javadoc)
     * 
     * @see
     * com.aol.cyclops.lambda.monads.Filterable#filterNot(java.util.function.
     * Predicate)
     */
    @Override
    default Maybe<T> filterNot(final Predicate<? super T> fn) {

        return (Maybe<T>) MonadicValue.super.filterNot(fn);
    }

    /*
     * (non-Javadoc)
     * 
     * @see com.aol.cyclops.lambda.monads.Filterable#notNull()
     */
    @Override
    default Maybe<T> notNull() {

        return (Maybe<T>) MonadicValue.super.notNull();
    }

    /*
     * (non-Javadoc)
     * 
     * @see com.aol.cyclops.lambda.monads.Functor#cast(java.lang.Class)
     */
    @Override
    default <U> Maybe<U> cast(final Class<? extends U> type) {

        return (Maybe<U>) ApplicativeFunctor.super.cast(type);
    }

    /*
     * (non-Javadoc)
     * 
     * @see
     * com.aol.cyclops.lambda.monads.Functor#peek(java.util.function.Consumer)
     */
    @Override
    default Maybe<T> peek(final Consumer<? super T> c) {

        return (Maybe<T>) ApplicativeFunctor.super.peek(c);
    }

    /*
     * (non-Javadoc)
     * 
     * @see com.aol.cyclops.lambda.monads.Functor#trampoline(java.util.function.
     * Function)
     */
    @Override
    default <R> Maybe<R> trampoline(final Function<? super T, ? extends Trampoline<? extends R>> mapper) {

        return (Maybe<R>) ApplicativeFunctor.super.trampoline(mapper);
    }

    /* (non-Javadoc)
     * @see com.aol.cyclops.types.Functor#patternMatch(java.util.function.Function, java.util.function.Supplier)
     */
    @Override
    default <R> Maybe<R> patternMatch(final Function<CheckValue1<T, R>, CheckValue1<T, R>> case1, final Supplier<? extends R> otherwise) {

        return (Maybe<R>) ApplicativeFunctor.super.patternMatch(case1, otherwise);
    }

    @AllArgsConstructor(access = AccessLevel.PRIVATE)
    public static final class Just<T> implements Maybe<T> {

        private final Eval<T> lazy;

        @Override
        public <R> Maybe<R> map(final Function<? super T, ? extends R> mapper) {
            return new Just<>(
                              lazy.map(t -> mapper.apply(t)));
        }
        
        @Override
        public <R> Maybe<R> flatMap(final Function<? super T, ? extends MonadicValue<? extends R>> mapper) {
            Eval<? extends Maybe<? extends R>> ret = lazy.map(mapper.andThen(v->v.toMaybe()));
            
            
            final Eval<Maybe<R>> e3 =  (Eval<Maybe<R>>)ret;
            return new Lazy<>(
                              e3);
          

        }

        @Override
        public Maybe<T> filter(final Predicate<? super T> test) {
            if (test.test(lazy.get()))
                return this;
            return EMPTY;
        }

        @Override
        public <R> R visit(final Function<? super T, ? extends R> some, final Supplier<? extends R> none) {
            return map(some).get();
        }

        @Override
        public Maybe<T> recover(final T value) {
            return this;
        }

        @Override
        public Maybe<T> recover(final Supplier<T> value) {
            return this;
        }

        @Override
        public String toString() {
            return mkString();
        }

        @Override
        public T get() {
            return lazy.get();
        }

        @Override
        public boolean isPresent() {
            return true;
        }

        /*
         * (non-Javadoc)
         * 
         * @see java.lang.Object#hashCode()
         */
        @Override
        public int hashCode() {
            return Objects.hashCode(lazy.get());
        }

        /*
         * (non-Javadoc)
         * 
         * @see java.lang.Object#equals(java.lang.Object)
         */
        @Override
        public boolean equals(final Object obj) {
            if (obj instanceof Just)
                return Objects.equals(lazy.get(), ((Just) obj).get());
            else if (obj instanceof Lazy) {
                return Objects.equals(get(), ((Lazy) obj).get());
            }
            return false;
        }

        @Override
        public T orElse(final T value) {
            return lazy.get();
        }

        @Override
        public T orElseGet(final Supplier<? extends T> value) {
            return lazy.get();
        }

        @Override
        public <R> Just<R> flatMapIterable(final Function<? super T, ? extends Iterable<? extends R>> mapper) {
            final Maybe<R> maybe = Maybe.super.flatMapIterable(mapper);
            return (Just<R>) Maybe.just(maybe.get());
        }

        @Override
        public <R> Just<R> flatMapPublisher(final Function<? super T, ? extends Publisher<? extends R>> mapper) {
            final Maybe<R> m = Maybe.super.flatMapPublisher(mapper);
            return (Just<R>) Maybe.just(m.get());
        }

    }

    @AllArgsConstructor(access = AccessLevel.PRIVATE)
    static final class Lazy<T> implements Maybe<T> {

        private final Eval<Maybe<T>> lazy;

        @Override
        public <R> Maybe<R> map(final Function<? super T, ? extends R> mapper) {
            return flatMap(t -> Maybe.just(mapper.apply(t)));
        }
        private static <T> Lazy<T> lazy(Eval<Maybe<T>> lazy) {
            return new Lazy<>(
                              lazy);
        }
        
       
        public Maybe<T> resolve() {
          return lazy.get()
                       .visit(Maybe::just,Maybe::none);
        }
        @Override
        public <R> Maybe<R> flatMap(final Function<? super T, ? extends MonadicValue<? extends R>> mapper) {
            return lazy(Eval.later( () -> resolve().flatMap(mapper)));
            

        }

        @Override
        public Maybe<T> filter(final Predicate<? super T> test) {
            return flatMap(t -> test.test(t) ? this : Maybe.none());
        }

        @Override
        public <R> R visit(final Function<? super T, ? extends R> some, final Supplier<? extends R> none) {
            final Maybe<R> mapped = map(some);
            if (isPresent()) {
                return mapped.get();
            }
            return none.get();

        }

        @Override
        public Maybe<T> recover(final T value) {
            return new Lazy<T>(
                               lazy.map(m -> m.recover(value)));
        }

        @Override
        public Maybe<T> recover(final Supplier<T> value) {
            return new Lazy<T>(
                               lazy.map(m -> m.recover(value)));
        }

        @Override
        public String toString() {
            Maybe<T> maybe = lazy.get();
            while (maybe instanceof Lazy) {
                maybe = ((Lazy<T>) maybe).lazy.get();
            }
            return maybe.mkString();
        }

        @Override
        public T get() {
            Maybe<T> maybe = lazy.get();
            while (maybe instanceof Lazy) {
                maybe = ((Lazy<T>) maybe).lazy.get();
            }
            return maybe.get();
        }

        @Override
        public boolean isPresent() {
            Maybe<T> maybe = lazy.get();
            while (maybe instanceof Lazy) {
                maybe = ((Lazy<T>) maybe).lazy.get();
            }
            return maybe.isPresent();
        }

        @Override
        public T orElse(final T value) {
            Maybe<T> maybe = lazy.get();
            while (maybe instanceof Lazy) {
                maybe = ((Lazy<T>) maybe).lazy.get();
            }
            return maybe.orElse(value);
        }

        @Override
        public T orElseGet(final Supplier<? extends T> value) {
            Maybe<T> maybe = lazy.get();
            while (maybe instanceof Lazy) {
                maybe = ((Lazy<T>) maybe).lazy.get();
            }
            return maybe.orElseGet(value);
        }

        /*
         * (non-Javadoc)
         * 
         * @see java.lang.Object#hashCode()
         */
        @Override
        public int hashCode() {
            Maybe<T> maybe = lazy.get();
            while (maybe instanceof Lazy) {
                maybe = ((Lazy<T>) maybe).lazy.get();
            }
            return Objects.hashCode(maybe.get());
        }

        /*
         * (non-Javadoc)
         * 
         * @see java.lang.Object#equals(java.lang.Object)
         */
        @Override
        public boolean equals(final Object obj) {

            if (obj instanceof Just)
                return Objects.equals(get(), ((Just) obj).get());
            else if (obj instanceof Nothing) {
                return !isPresent();
            } else if (obj instanceof Lazy) {
                if (isPresent())
                    return Objects.equals(get(), ((Lazy) obj).get());
                else {
                    return !((Lazy) obj).isPresent();
                }
            }
            return false;
        }

        @Override
        public <R> Lazy<R> flatMapIterable(final Function<? super T, ? extends Iterable<? extends R>> mapper) {
            final Maybe<R> m = Maybe.super.flatMapIterable(mapper);
            return new Lazy(
                            Eval.later(() -> m.get()));
        }

        @Override
        public <R> Lazy<R> flatMapPublisher(final Function<? super T, ? extends Publisher<? extends R>> mapper) {
            final Maybe<R> m = (Lazy<R>) Maybe.super.flatMapPublisher(mapper);
            return new Lazy(
                            Eval.later(() -> m.get()));
        }

    }

    public static class Nothing<T> implements Maybe<T> {

        @Override
        public <R> Maybe<R> map(final Function<? super T, ? extends R> mapper) {
            return EMPTY;
        }

        @Override
        public <R> Maybe<R> flatMap(final Function<? super T, ? extends MonadicValue<? extends R>> mapper) {
            return EMPTY;

        }

        @Override
        public Maybe<T> filter(final Predicate<? super T> test) {
            return EMPTY;
        }

        @Override
        public T get() {
            return Optional.<T> ofNullable(null)
                           .get();
        }

        @Override
        public Maybe<T> recover(final T value) {
            return Maybe.of(value);
        }

        @Override
        public Maybe<T> recover(final Supplier<T> value) {
            return new Just<>(
                              Eval.later(value));
        }

        @Override
        public <R> R visit(final Function<? super T, ? extends R> some, final Supplier<? extends R> none) {
            return none.get();
        }

        @Override
        public Optional<T> toOptional() {
            return Optional.ofNullable(null);
        }

        @Override
        public String toString() {
            return mkString();
        }

        @Override
        public boolean isPresent() {
            return false;
        }

        @Override
        public boolean equals(final Object obj) {

            if (obj instanceof Nothing)
                return true;
            if (obj instanceof Lazy) {
                return !((Lazy) obj).isPresent();
            }
            return false;
        }

        @Override
        public T orElse(final T value) {
            return value;
        }

        @Override
        public T orElseGet(final Supplier<? extends T> value) {
            return value.get();
        }

        @Override
        public <R> Nothing<R> flatMapIterable(final Function<? super T, ? extends Iterable<? extends R>> mapper) {
            return (Nothing<R>) EMPTY;
        }

        @Override
        public <R> Nothing<R> flatMapPublisher(final Function<? super T, ? extends Publisher<? extends R>> mapper) {
            return (Nothing<R>) EMPTY;
        }
    }

}<|MERGE_RESOLUTION|>--- conflicted
+++ resolved
@@ -651,11 +651,7 @@
      */
     @Override
     default <R> Maybe<R> coflatMap(final Function<? super MonadicValue<T>, R> mapper) {
-<<<<<<< HEAD
         return (Maybe<R>) MonadicValue.super.coflatMap(mapper);
-=======
-        return  (Maybe<R>) MonadicValue1.super.coflatMap(mapper);
->>>>>>> 6dfd75e3
     }
 
     /*
