--- conflicted
+++ resolved
@@ -378,11 +378,8 @@
             });
         }
 
-<<<<<<< HEAD
+
         public <X extends Throwable> FluentSupplier<R> recover(final Class<X> type, final Supplier<R> onError) {
-=======
-        public <X extends Throwable> FluentSupplier<R> recover(Class<X> type, Supplier<R> onError) {
->>>>>>> 15149777
             return FluentFunctions.of(() -> {
                 try {
                     return fn.get();
@@ -543,11 +540,8 @@
             });
         }
 
-<<<<<<< HEAD
         public FluentFunction<T, R> visitEvent(final Consumer<R> eventConsumer, final Consumer<Throwable> errorConsumer) {
-=======
-        public FluentFunction<T, R> visitEvent(Consumer<R> eventConsumer, Consumer<Throwable> errorConsumer) {
->>>>>>> 15149777
+
             return FluentFunctions.of(t1 -> {
 
                 try {
@@ -774,11 +768,8 @@
             });
         }
 
-<<<<<<< HEAD
         public FluentBiFunction<T1, T2, R> visitEvent(final Consumer<R> eventConsumer, final Consumer<Throwable> errorConsumer) {
-=======
-        public FluentBiFunction<T1, T2, R> visitEvent(Consumer<R> eventConsumer, Consumer<Throwable> errorConsumer) {
->>>>>>> 15149777
+
             return FluentFunctions.of((t1, t2) -> {
 
                 try {
@@ -975,11 +966,8 @@
             });
         }
 
-<<<<<<< HEAD
         public FluentTriFunction<T1, T2, T3, R> visitEvent(final Consumer<R> eventConsumer, final Consumer<Throwable> errorConsumer) {
-=======
-        public FluentTriFunction<T1, T2, T3, R> visitEvent(Consumer<R> eventConsumer, Consumer<Throwable> errorConsumer) {
->>>>>>> 15149777
+
             return FluentFunctions.of((t1, t2, t3) -> {
 
                 try {
