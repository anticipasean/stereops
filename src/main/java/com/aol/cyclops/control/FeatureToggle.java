package com.aol.cyclops.control;

import java.util.Iterator;
import java.util.Objects;
import java.util.Optional;
import java.util.function.BiFunction;
import java.util.function.Consumer;
import java.util.function.Function;
import java.util.function.Predicate;
import java.util.function.Supplier;
import java.util.stream.Stream;

import org.jooq.lambda.Seq;
import org.jooq.lambda.tuple.Tuple;
import org.jooq.lambda.tuple.Tuple2;
import org.reactivestreams.Publisher;

import com.aol.cyclops.Monoid;
import com.aol.cyclops.control.Matchable.CheckValue1;
import com.aol.cyclops.types.Filterable;
import com.aol.cyclops.types.Functor;
import com.aol.cyclops.types.MonadicValue;
import com.aol.cyclops.types.MonadicValue1;
import com.aol.cyclops.types.Value;
import com.aol.cyclops.types.anyM.AnyMValue;
import com.aol.cyclops.types.applicative.ApplicativeFunctor;
import com.aol.cyclops.util.function.Curry;

/**
 * Switch interface for handling features that can be enabled or disabled.
 * 
 * @author johnmcclean
 *
 * @param <F>
 */
/**
 * @author johnmcclean
 *
 * @param <F>
 */
public interface FeatureToggle<F>
        extends Supplier<F>, MonadicValue1<F>, Filterable<F>, Functor<F>, ApplicativeFunctor<F>, Matchable.ValueAndOptionalMatcher<F> {

    /**
     * @return true if enabled
     */
    boolean isEnabled();

    /**
     * @return false if disabled
     * 
     */
    boolean isDisabled();

    /**
     * Narrow covariant type parameter
     * 
     * @param toggle Eval with covariant type parameter
     * @return Narrowed FeatureToggle
     */
    static <T> FeatureToggle<T> narrow(final FeatureToggle<? extends T> toggle) {
        return (FeatureToggle<T>) toggle;
    }

    /* (non-Javadoc)
     * @see com.aol.cyclops.types.Functor#cast(java.lang.Class)
     */
    @Override
    default <U> FeatureToggle<U> cast(final Class<? extends U> type) {
        return (FeatureToggle<U>) ApplicativeFunctor.super.cast(type);
    }

    /* (non-Javadoc)
     * @see com.aol.cyclops.types.Functor#trampoline(java.util.function.Function)
     */
    @Override
    default <R> FeatureToggle<R> trampoline(final Function<? super F, ? extends Trampoline<? extends R>> mapper) {

        return (FeatureToggle<R>) ApplicativeFunctor.super.trampoline(mapper);
    }

    /* (non-Javadoc)
     * @see com.aol.cyclops.types.Filterable#ofType(java.lang.Class)
     */
    @Override
    default <U> FeatureToggle<U> ofType(final Class<? extends U> type) {

        return (FeatureToggle<U>) Filterable.super.ofType(type);
    }

    /* (non-Javadoc)
     * @see com.aol.cyclops.types.Filterable#filterNot(java.util.function.Predicate)
     */
    @Override
    default FeatureToggle<F> filterNot(final Predicate<? super F> fn) {

        return (FeatureToggle<F>) Filterable.super.filterNot(fn);
    }

    /* (non-Javadoc)
     * @see com.aol.cyclops.types.Filterable#notNull()
     */
    @Override
    default FeatureToggle<F> notNull() {

        return (FeatureToggle<F>) Filterable.super.notNull();
    }

    /* (non-Javadoc)
     * @see com.aol.cyclops.types.MonadicValue#unit(java.lang.Object)
     */
    @Override
    default <T> FeatureToggle<T> unit(final T unit) {
        return FeatureToggle.enable(unit);
    }

    /**
     * If this FeatureToggle is enabled the enabled function will be executed
     * If this FeatureToggle is disabled the disabled function will be executed
     * 
     * @param enabled Function to execute if enabled
     * @param disabled Function to execute if disabled
     * @return
     */
    <R> R visit(Function<? super F, ? extends R> enabled, Function<? super F, ? extends R> disabled);

    /* (non-Javadoc)
     * @see com.aol.cyclops.types.Functor#patternMatch(java.util.function.Function, java.util.function.Supplier)
     */
    @Override
    default <R> FeatureToggle<R> patternMatch(final Function<CheckValue1<F, R>, CheckValue1<F, R>> case1, final Supplier<? extends R> otherwise) {

        return (FeatureToggle<R>) ApplicativeFunctor.super.patternMatch(case1, otherwise);
    }

    /* (non-Javadoc)
     * @see com.aol.cyclops.types.Value#toFeatureToggle()
     */
    @Override
    default FeatureToggle<F> toFeatureToggle() {
        return this;
    }

    /**
     * @return This monad, wrapped as AnyM
     */
    @Override
    public AnyMValue<F> anyM();

    /**
     * @return This monad, wrapped as AnyM of Disabled
     */
    public AnyM<F> anyMDisabled();

    /**
     * @return This monad, wrapped as AnyM of Enabled
     */
    public AnyM<F> anyMEnabled();

    @Override
    F get();

    /**
     * Create a new enabled switch
     * 
     * @param f switch value
     * @return enabled switch
     */
    public static <F> Enabled<F> enable(final F f) {
        return new Enabled<F>(
                              f);
    }

    /**
     * Create a new disabled switch
     * 
     * @param f switch value
     * @return disabled switch
     */
    public static <F> Disabled<F> disable(final F f) {
        return new Disabled<F>(
                               f);
    }

    /**
     * 
     * 
     * @param from Create a switch with the same type
     * @param f but with this value (f)
     * @return new switch
     */
    public static <F> FeatureToggle<F> from(final FeatureToggle<F> from, final F f) {
        if (from.isEnabled())
            return enable(f);
        return disable(f);
    }

    /**
     * Peek at current switch value
     * 
     * @param consumer Consumer to provide current value to
     * @return This Switch
     */
    @Override
    default FeatureToggle<F> peek(final Consumer<? super F> consumer) {
        if (this.isEnabled())
            consumer.accept(get());
        return this;
    }

    /* (non-Javadoc)
     * @see com.aol.cyclops.types.MonadicValue#nest()
     */
    @Override
    default FeatureToggle<MonadicValue<F>> nest() {

        return (FeatureToggle<MonadicValue<F>>) MonadicValue1.super.nest();
    }

    /* (non-Javadoc)
     * @see com.aol.cyclops.types.MonadicValue1#coflatMap(java.util.function.Function)
     */
    @Override
<<<<<<< HEAD
    default <R> FeatureToggle<R> coflatMap(final Function<? super MonadicValue<F>, R> mapper) {
=======
    default <R> FeatureToggle<R> coflatMap(Function<? super MonadicValue<F>, R> mapper) {
>>>>>>> 15149777

        return (FeatureToggle<R>) MonadicValue1.super.coflatMap(mapper);
    }

    /* (non-Javadoc)
     * @see com.aol.cyclops.types.MonadicValue1#combineEager(com.aol.cyclops.Monoid, com.aol.cyclops.types.MonadicValue)
     */
    @Override
<<<<<<< HEAD
    default FeatureToggle<F> combineEager(final Monoid<F> monoid, final MonadicValue<? extends F> v2) {
=======
    default FeatureToggle<F> combineEager(Monoid<F> monoid, MonadicValue<? extends F> v2) {
>>>>>>> 15149777

        return (FeatureToggle<F>) MonadicValue1.super.combineEager(monoid, v2);
    }

    /**
     * @param flatMapper Create a new Switch with provided function
     * @return switch from function
     */
    @Override
    default <X> FeatureToggle<X> flatMap(final Function<? super F, ? extends MonadicValue<? extends X>> flatMapper) {
        if (isDisabled())
            return (FeatureToggle<X>) this;
        return narrow(flatMapper.apply(get())
                                .toFeatureToggle());
    }

    /**
     * @param map transform the value inside this Switch into new Switch object
     * @return new Switch with transformed value
     */
    @Override
    default <X> FeatureToggle<X> map(final Function<? super F, ? extends X> map) {
        if (isDisabled())
            return (FeatureToggle<X>) this;
        return enable(map.apply(get()));
    }

    /**
     * Filter this Switch. If current value does not meet criteria,
     * a disabled Switch is returned
     * 
     * @param p Predicate to test for
     * @return Filtered switch
     */
    @Override
    default FeatureToggle<F> filter(final Predicate<? super F> p) {
        if (isDisabled())
            return this;
        if (!p.test(get()))
            return FeatureToggle.disable(get());
        return this;
    }

    /**
     * Iterate over value in switch (single value, so one iteration)
     * @param consumer to provide value to.
     */
    @Override
    default void forEach(final Consumer<? super F> consumer) {
        if (isDisabled())
            return;
        consumer.accept(get());
    }

    /**
     * @return transform this Switch into an enabled Switch
     */
    default Enabled<F> enable() {
        return new Enabled<F>(
                              get());
    }

    /**
     * @return transform this Switch into a disabled Switch
     */
    default Disabled<F> disable() {
        return new Disabled<F>(
                               get());
    }

    /**
     * @return flip this Switch
     */
    default FeatureToggle<F> flip() {

        if (isEnabled())
            return disable();
        else
            return enable();
    }

    /**
     * @return Optional.empty() if disabled, Optional containing current value if enabled
     */
    default Optional<F> optional() {
        return stream().findFirst();
    }

    /**
     * @return emty Stream if disabled, Stream with current value if enabled.
     */
    @Override
    default ReactiveSeq<F> stream() {
        if (isEnabled())
            return ReactiveSeq.of(get());
        else
            return ReactiveSeq.of();
    }

    @Override
    default Iterator<F> iterator() {

        return Matchable.ValueAndOptionalMatcher.super.iterator();
    }

    /**
     * An enabled switch
     * 
     * <pre>
     * 
     * Switch&lt;Data&gt; data = Switch.enabled(data);
     * 
     * data.map(this::load);  //data will be loaded because Switch is of type Enabled
     * 
     * </pre>
     * @author johnmcclean
     *
     * @param <F> Type of value Enabled Switch holds
     */
    @lombok.Value
    public static class Enabled<F> implements FeatureToggle<F> {

        private final F enabled;

        /**
         * @return This monad, wrapped as AnyM
         */
        @Override
        public AnyMValue<F> anyM() {
            return AnyM.ofValue(this);
        }

        /**
         * @return This monad, wrapped as AnyM of Disabled
         */
        @Override
        public AnyMValue<F> anyMDisabled() {
            return AnyM.ofValue(Optional.empty());
        }

        /**
         * @return This monad, wrapped as AnyM of Enabled
         */
        @Override
        public AnyMValue<F> anyMEnabled() {
            return anyM();
        }

        /**
         * Create a new enabled switch
         * 
         * @param f switch value
         * @return enabled switch
         */
        public static <F> Enabled<F> of(final F f) {
            return new Enabled<F>(
                                  f);
        }

        /**
         * Create a new enabled switch
         * 
         * @param f switch value
         * @return enabled switch
         */
        public static <F> AnyM<F> anyMOf(final F f) {
            return new Enabled<F>(
                                  f).anyM();
        }

        /* 
         *	@return
         * @see com.aol.cyclops.enableswitch.Switch#get()
         */
        @Override
        public F get() {
            return enabled;
        }

        /**
         * Constructs an Enabled Switch
         *
         * @param enabled The value of this Enabled Switch
         */
        Enabled(final F enabled) {
            this.enabled = enabled;
        }

        /* 
         * @param obj to check equality with
         * @return whether objects are equal
         * @see java.lang.Object#equals(java.lang.Object)
         */
        @Override
        public boolean equals(final Object obj) {
            return obj == this || obj instanceof Enabled && Objects.equals(enabled, ((Enabled<?>) obj).enabled);
        }

        /* 
         *
         * @see java.lang.Object#hashCode()
         */
        @Override
        public int hashCode() {
            return Objects.hashCode(enabled);
        }

        /*  
         *
         * @see java.lang.Object#toString()
         */
        @Override
        public String toString() {
            return String.format("Enabled(%s)", enabled);
        }

        /* 
         *	@return true - is Enabled
         * @see com.aol.cyclops.enableswitch.Switch#isEnabled()
         */
        @Override
        public final boolean isEnabled() {
            return true;
        }

        /* 
         *	@return false - is not Disabled
         * @see com.aol.cyclops.enableswitch.Switch#isDisabled()
         */
        @Override
        public final boolean isDisabled() {

            return false;
        }

        /* (non-Javadoc)
         * @see com.aol.cyclops.featuretoggle.FeatureToggle#when(java.util.function.Function, java.util.function.Supplier)
         */
        @Override
        public <R> R visit(final Function<? super F, ? extends R> enabled, final Function<? super F, ? extends R> disabled) {
            return enabled.apply(get());
        }
    }

    /**
     * An disabled switch
     * 
     * <pre>
     * 
     * Switch&lt;Data&gt; data = Switch.disabled(data);
     * 
     * data.map(this::load);  //data will NOT be loaded because Switch is of type Disabled
     * 
     * </pre>
     * @author johnmcclean
     *
     * @param <F> Type of value Enabled Switch holds
     */
    @lombok.Value
    public static class Disabled<F> implements FeatureToggle<F> {

        private final F disabled;

        @Override
        public Enabled<F> enable() {
            return new Enabled<F>(
                                  disabled);
        }

        /**
         * Constructs a left.
         *
         * @param disabled The value of this Left
         */
        Disabled(final F disabled) {
            this.disabled = disabled;
        }

        @Override
        public boolean isPresent() {
            return false;
        }

        /**
         * @return This monad, wrapped as AnyM
         */
        @Override
        public AnyMValue<F> anyM() {
            return AnyM.fromOptional(Optional.empty());
        }

        /**
         * @return This monad, wrapped as AnyM of Disabled
         */
        @Override
        public AnyM<F> anyMDisabled() {
            return AnyM.ofValue(this);
        }

        /**
         * @return This monad, wrapped as AnyM of Enabled
         */
        @Override
        public AnyM<F> anyMEnabled() {
            return anyM();
        }

        /**
         * Create a new disabled switch
         * 
         * @param f switch value
         * @return disabled switch
         */
        public static <F> Disabled<F> of(final F f) {
            return new Disabled<F>(
                                   f);
        }

        /**
         * Create a new disabled switch
         * 
         * @param f switch value
         * @return disabled switch
         */
        public static <F> AnyM<F> anyMOf(final F f) {
            return new Disabled<F>(
                                   f).anyM();
        }

        /* 
         *	@return value of this Disabled
         * @see com.aol.cyclops.enableswitch.Switch#get()
         */
        @Override
        public F get() {
            Optional.ofNullable(null)
                    .get();
            return null;
        }

        /* 
         *
         * @see java.lang.Object#equals(java.lang.Object)
         */
        @Override
        public boolean equals(final Object obj) {
            return obj == this || obj instanceof Disabled && Objects.equals(disabled, ((Disabled<?>) obj).disabled);
        }

        /* 
         * @see java.lang.Object#hashCode()
         */
        @Override
        public int hashCode() {
            return Objects.hashCode(disabled);
        }

        /* 
         * @see java.lang.Object#toString()
         */
        @Override
        public String toString() {
            return String.format("Disabled(%s)", disabled);
        }

        /* 
         *	@return false - is NOT enabled
         * @see com.aol.cyclops.enableswitch.Switch#isEnabled()
         */
        @Override
        public final boolean isEnabled() {
            return false;
        }

        /* 
         *	@return true - is Disabled
         * @see com.aol.cyclops.enableswitch.Switch#isDisabled()
         */
        @Override
        public final boolean isDisabled() {
            return true;
        }

        /* (non-Javadoc)
         * @see com.aol.cyclops.featuretoggle.FeatureToggle#when(java.util.function.Function, java.util.function.Supplier)
         */
        @Override
        public <R> R visit(final Function<? super F, ? extends R> enabled, final Function<? super F, ? extends R> disabled) {
            return disabled.apply(get());
        }
    }

    /**
     * Apply a function across to values at once. If this Featue is disabled, or the supplied value represents null, none or disabled then a disabled Feature is returned.
     * Otherwise a Maybe with the function applied with this value and the supplied value is returned
     * 
     * @param app
     * @param fn
     * @return
     */
    @Override
    default <T2, R> FeatureToggle<R> combine(final Value<? extends T2> app, final BiFunction<? super F, ? super T2, ? extends R> fn) {

        return map(v -> Tuple.tuple(v, Curry.curry2(fn)
                                            .apply(v))).flatMap(tuple -> app.visit(i -> Maybe.just(tuple.v2.apply(i)), () -> Maybe.none()));
    }

    /**
     * Equivalent to ap, but accepts an Iterable and takes the first value only from that iterable.
     * 
     * @param app
     * @param fn
     * @return
     */
    @Override
    default <T2, R> FeatureToggle<R> zip(final Iterable<? extends T2> app, final BiFunction<? super F, ? super T2, ? extends R> fn) {

        return map(v -> Tuple.tuple(v, Curry.curry2(fn)
                                            .apply(v))).flatMap(tuple -> Maybe.fromIterable(app)
                                                                              .visit(i -> Maybe.just(tuple.v2.apply(i)), () -> Maybe.none()));
    }

    /**
     * Equivalent to ap, but accepts a Publisher and takes the first value only from that publisher.
     * 
     * @param app
     * @param fn
     * @return
     */
    @Override
    default <T2, R> FeatureToggle<R> zip(final BiFunction<? super F, ? super T2, ? extends R> fn, final Publisher<? extends T2> app) {
        return map(v -> Tuple.tuple(v, Curry.curry2(fn)
                                            .apply(v))).flatMap(tuple -> Maybe.fromPublisher(app)
                                                                              .visit(i -> Maybe.just(tuple.v2.apply(i)), () -> Maybe.none()));

    }

    /* (non-Javadoc)
     * @see com.aol.cyclops.types.Zippable#zip(org.jooq.lambda.Seq, java.util.function.BiFunction)
     */
    @Override
    default <U, R> FeatureToggle<R> zip(final Seq<? extends U> other, final BiFunction<? super F, ? super U, ? extends R> zipper) {

        return (FeatureToggle<R>) MonadicValue1.super.zip(other, zipper);
    }

    /* (non-Javadoc)
     * @see com.aol.cyclops.types.Zippable#zip(java.util.stream.Stream, java.util.function.BiFunction)
     */
    @Override
    default <U, R> FeatureToggle<R> zip(final Stream<? extends U> other, final BiFunction<? super F, ? super U, ? extends R> zipper) {

        return (FeatureToggle<R>) MonadicValue1.super.zip(other, zipper);
    }

    /* (non-Javadoc)
     * @see com.aol.cyclops.types.Zippable#zip(java.util.stream.Stream)
     */
    @Override
    default <U> FeatureToggle<Tuple2<F, U>> zip(final Stream<? extends U> other) {

        return (FeatureToggle) MonadicValue1.super.zip(other);
    }

    /* (non-Javadoc)
     * @see com.aol.cyclops.types.Zippable#zip(org.jooq.lambda.Seq)
     */
    @Override
    default <U> FeatureToggle<Tuple2<F, U>> zip(final Seq<? extends U> other) {

        return (FeatureToggle) MonadicValue1.super.zip(other);
    }

    /* (non-Javadoc)
     * @see com.aol.cyclops.types.Zippable#zip(java.lang.Iterable)
     */
    @Override
    default <U> FeatureToggle<Tuple2<F, U>> zip(final Iterable<? extends U> other) {

        return (FeatureToggle) MonadicValue1.super.zip(other);
    }

}<|MERGE_RESOLUTION|>--- conflicted
+++ resolved
@@ -221,11 +221,7 @@
      * @see com.aol.cyclops.types.MonadicValue1#coflatMap(java.util.function.Function)
      */
     @Override
-<<<<<<< HEAD
     default <R> FeatureToggle<R> coflatMap(final Function<? super MonadicValue<F>, R> mapper) {
-=======
-    default <R> FeatureToggle<R> coflatMap(Function<? super MonadicValue<F>, R> mapper) {
->>>>>>> 15149777
 
         return (FeatureToggle<R>) MonadicValue1.super.coflatMap(mapper);
     }
@@ -234,11 +230,8 @@
      * @see com.aol.cyclops.types.MonadicValue1#combineEager(com.aol.cyclops.Monoid, com.aol.cyclops.types.MonadicValue)
      */
     @Override
-<<<<<<< HEAD
     default FeatureToggle<F> combineEager(final Monoid<F> monoid, final MonadicValue<? extends F> v2) {
-=======
-    default FeatureToggle<F> combineEager(Monoid<F> monoid, MonadicValue<? extends F> v2) {
->>>>>>> 15149777
+
 
         return (FeatureToggle<F>) MonadicValue1.super.combineEager(monoid, v2);
     }
