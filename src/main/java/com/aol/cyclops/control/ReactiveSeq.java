--- conflicted
+++ resolved
@@ -3652,13 +3652,8 @@
      */
     default <R1, R2, R3,R> ReactiveSeq<R> forEach4(final Function<? super T, ? extends BaseStream<R1, ?>> stream1,
                         final BiFunction<? super T,? super R1, ? extends BaseStream<R2, ?>> stream2,
-<<<<<<< HEAD
                             final F3<? super T, ? super R1, ? super R2, ? extends BaseStream<R3, ?>> stream3,
                             final F4<? super T, ? super R1, ? super R2, ? super R3, ? extends R> yieldingFunction){
-=======
-                            final TriFunction<? super T, ? super R1, ? super R2, ? extends BaseStream<R3, ?>> stream3,
-                            final QuadFunction<? super T, ? super R1, ? super R2, ? super R3, ? extends R> yieldingFunction){
->>>>>>> 730c300a
         return this.flatMap(in -> {
 
             ReactiveSeq<R1> a = ReactiveSeq.fromIterable(()->stream1.apply(in).iterator());
@@ -3709,15 +3704,10 @@
      */
     default <R1, R2, R3, R> ReactiveSeq<R> forEach4(final Function<? super T, ? extends BaseStream<R1, ?>> stream1,
             final BiFunction<? super T, ? super R1, ? extends BaseStream<R2, ?>> stream2,
-<<<<<<< HEAD
             final F3<? super T, ? super R1, ? super R2, ? extends BaseStream<R3, ?>> stream3,
             final F4<? super T, ? super R1, ? super R2, ? super R3, Boolean> filterFunction,
             final F4<? super T, ? super R1, ? super R2, ? super R3, ? extends R> yieldingFunction){
-=======
-            final TriFunction<? super T, ? super R1, ? super R2, ? extends BaseStream<R3, ?>> stream3,
-            final QuadFunction<? super T, ? super R1, ? super R2, ? super R3, Boolean> filterFunction,
-            final QuadFunction<? super T, ? super R1, ? super R2, ? super R3, ? extends R> yieldingFunction){
->>>>>>> 730c300a
+
         return this.flatMap(in -> {
 
             ReactiveSeq<R1> a = ReactiveSeq.fromIterable(()->stream1.apply(in).iterator());
@@ -3760,11 +3750,8 @@
      */
     default <R1, R2, R> ReactiveSeq<R> forEach3(Function<? super T, ? extends BaseStream<R1, ?>> stream1,
             BiFunction<? super T,? super R1, ? extends BaseStream<R2, ?>> stream2,
-<<<<<<< HEAD
             F3<? super T, ? super R1, ? super R2, ? extends R> yieldingFunction){
-=======
-            TriFunction<? super T, ? super R1, ? super R2, ? extends R> yieldingFunction){
->>>>>>> 730c300a
+
         return this.flatMap(in -> {
 
             ReactiveSeq<R1> a = ReactiveSeq.fromIterable(()->stream1.apply(in).iterator());
@@ -3809,13 +3796,8 @@
      */
    default <R1, R2, R> ReactiveSeq<R> forEach3(Function<? super T, ? extends BaseStream<R1, ?>> stream1,
             BiFunction<? super T,? super R1, ? extends BaseStream<R2, ?>> stream2,
-<<<<<<< HEAD
             F3<? super T, ? super R1, ? super R2, Boolean> filterFunction,
             F3<? super T, ? super R1, ? super R2, ? extends R> yieldingFunction){
-=======
-            TriFunction<? super T, ? super R1, ? super R2, Boolean> filterFunction,
-            TriFunction<? super T, ? super R1, ? super R2, ? extends R> yieldingFunction){
->>>>>>> 730c300a
        return this.flatMap(in -> {
 
            ReactiveSeq<R1> a = ReactiveSeq.fromIterable(()->stream1.apply(in).iterator());
