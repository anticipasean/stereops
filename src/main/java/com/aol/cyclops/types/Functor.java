package com.aol.cyclops.types;

import java.util.function.Consumer;
import java.util.function.Function;
import java.util.function.Supplier;

import com.aol.cyclops.control.Matchable;
import com.aol.cyclops.control.Matchable.CheckValue1;
import com.aol.cyclops.control.Trampoline;


/* 
 * @author johnmcclean
 *
 * @param <T>
 */
@FunctionalInterface
public interface Functor<T> {

	
	/**
	 * Cast all elements in a stream to a given type, possibly throwing a
	 * {@link ClassCastException}.
	 * 
	 * 
	 * // ClassCastException ReactiveSeq.of(1, "a", 2, "b", 3).cast(Integer.class)
	 * 
	 */
	default <U> Functor<U> cast(Class<U> type){
		return map(type::cast);
	}
	<R> Functor<R>  map(Function<? super T,? extends R> fn);
	
	default   Functor<T>  peek(Consumer<? super T> c) {
		return (Functor)map(input -> {
			c.accept(input);
			return  input;
		});
	}
	/**
	  * Performs a map operation that can call a recursive method without running out of stack space
	  * <pre>
	  * {@code
	  * ReactiveSeq.of(10,20,30,40)
				 .trampoline(i-> fibonacci(i))
				 .forEach(System.out::println); 
				 
		Trampoline<Long> fibonacci(int i){
			return fibonacci(i,1,0);
		}
		Trampoline<Long> fibonacci(int n, long a, long b) {
	    	return n == 0 ? Trampoline.done(b) : Trampoline.more( ()->fibonacci(n-1, a+b, a));
		}		 
				 
	  * 55
		6765
		832040
		102334155
	  * 
	  * 
	  * ReactiveSeq.of(10_000,200_000,3_000_000,40_000_000)
				 .trampoline(i-> fibonacci(i))
				 .forEach(System.out::println);
				 
				 
	  * completes successfully
	  * }
	  * </pre>
	  * 
	 * @param mapper
	 * @return
	 */
	default <R> Functor<R> trampoline(Function<? super T, ? extends Trampoline<? extends R>> mapper){
		return  map(in-> mapper.apply(in).result());
	 }
	
	
	 /**
     * Transform the elements of this Stream with a Pattern Matching case and default value
     *
     * <pre>
     * {@code
     * List<String> result = CollectionX.of(1,2,3,4)
                                              .patternMatch(
                                                        c->c.valuesWhere(i->"even", (Integer i)->i%2==0 )
                                                      )
     * }
     * // CollectionX["odd","even","odd","even"]
     * </pre>
     *
     *
     * @param case1 Function to generate a case (or chain of cases as a single case)
     * @param otherwise Value if supplied case doesn't match
     * @return CollectionX where elements are transformed by pattern matching
     */
    default <R> Functor<R> patternMatch(Function<CheckValue1<T,R>,CheckValue1<T,R>> case1,Supplier<? extends R> otherwise){
<<<<<<< HEAD
      
        return  map(u-> Matchable.from(()->u).matches(case1,otherwise).get());
=======
        return  map(u-> Matchable.of(u).matches(case1,otherwise).get());
>>>>>>> 66cb4d46
    }

	
	
	
}<|MERGE_RESOLUTION|>--- conflicted
+++ resolved
@@ -94,12 +94,9 @@
      * @return CollectionX where elements are transformed by pattern matching
      */
     default <R> Functor<R> patternMatch(Function<CheckValue1<T,R>,CheckValue1<T,R>> case1,Supplier<? extends R> otherwise){
-<<<<<<< HEAD
-      
-        return  map(u-> Matchable.from(()->u).matches(case1,otherwise).get());
-=======
+
         return  map(u-> Matchable.of(u).matches(case1,otherwise).get());
->>>>>>> 66cb4d46
+
     }
 
 	
