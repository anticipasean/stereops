package com.aol.cyclops.types;

import java.util.function.Function;

import org.reactivestreams.Publisher;

import com.aol.cyclops.Monoid;
import com.aol.cyclops.control.Xor;
import com.aol.cyclops.types.stream.reactive.ValueSubscriber;

/**
 * Represents a MonadicValue that stores a single element that can be one of two
 * data types. (E.g. Xor<T1,T2> or Try<T1,Exception>
 * 
 * @author johnmcclean
 *
 * @param <T1> 1st allowable data type for element
 * @param <T2> 2nd allowable data type for element
 */
public interface MonadicValue2<T1, T2> extends MonadicValue<T2> {
    /**
     * Perform a flattening transformation of this Monadicvalue2
     * 
     * @param mapper
     *            transformation function
     * @return Transformed MonadicValue2
     */
    <R1, R2> MonadicValue2<R1, R2> flatMap(Function<? super T2, ? extends MonadicValue2<? extends R1, ? extends R2>> mapper);

    /**
     * Eagerly combine two MonadicValues using the supplied monoid
     * 
     * <pre>
     * {@code 
     * 
     *  Monoid<Integer> add = Mondoid.of(1,Semigroups.intSum);
     *  Maybe.of(10).combineEager(add,Maybe.none());
     *  //Maybe[10]
     *  
     *  Maybe.none().combineEager(add,Maybe.of(10));
     *  //Maybe[10]
     *  
     *  Maybe.none().combineEager(add,Maybe.none());
     *  //Maybe.none()
     *  
     *  Maybe.of(10).combineEager(add,Maybe.of(10));
     *  //Maybe[20]
     *  
     *  Monoid
    <Integer> firstNonNull = Monoid.of(null , Semigroups.firstNonNull());
     *  Maybe.of(10).combineEager(firstNonNull,Maybe.of(10));
     *  //Maybe[10]
     * }
     * 
     * @param monoid Monoid to be used to combine values
     * @param v2 MonadicValue to combine with
     * @return Combined MonadicValue
     */
    default MonadicValue2<T1, T2> combineEager(final Monoid<T2> monoid, final MonadicValue2<? extends T1, ? extends T2> v2) {
        return unit(this.<T1, T2> flatMap(t1 -> v2.map(t2 -> monoid.combiner()
                                                                   .apply(t1, t2)))
                        .orElseGet(() -> orElseGet(() -> monoid.zero())));
    }

    /*
     * (non-Javadoc)
     * 
     * @see com.aol.cyclops.types.MonadicValue#map(java.util.function.Function)
     */
    @Override
    <R> MonadicValue2<T1, R> map(Function<? super T2, ? extends R> fn);

    /*
     * (non-Javadoc)
     * 
     * @see com.aol.cyclops.types.MonadicValue#unit(java.lang.Object)
     */
    @Override
    <T2> MonadicValue2<T1, T2> unit(T2 unit);

    /**
     * A flattening transformation operation that takes the first value from the returned Publisher.
     * <pre>
     * {@code 
     *   Xor.primary(1).map(i->i+2).flatMapPublisher(i->Arrays.asList(()->i*3,20);
     *   //Xor[9]
     * 
     * }</pre>
     * 
     *
     * @param mapper  transformation function
     * @return MonadicValue2 the first element returned after the flatMap function is applied
     */
<<<<<<< HEAD
    default <R> MonadicValue2<T1, R> flatMapIterable(final Function<? super T2, ? extends Iterable<? extends R>> mapper) {
        return this.flatMap(a -> {
            return Xor.fromIterable(mapper.apply(a));
        });
    }

    /**
     * A flattening transformation operation that takes the first value from the returned Publisher.
     * <pre>
     * {@code 
     *   Ior.primary(1).map(i->i+2).flatMapPublisher(i->Flux.just(()->i*3,20);
     *   //Xor[9]
     * 
     * }</pre>
     * @param mapper FlatMap  transformation function
     * @return MonadicValue2 subscribed from publisher after the flatMap function is applied
     */
    default <R> MonadicValue2<T1, R> flatMapPublisher(final Function<? super T2, ? extends Publisher<? extends R>> mapper) {
        return this.flatMap(a -> {
            final Publisher<? extends R> publisher = mapper.apply(a);
            final ValueSubscriber<R> sub = ValueSubscriber.subscriber();
=======
    default <R> MonadicValue2<T1, R> flatMapIterable(Function<? super T2, ? extends Iterable<? extends R>> mapper) {
        return this.flatMap(a -> {
            Iterator<? extends R> it = mapper.apply(a)
                                             .iterator();
            if (it.hasNext()) {
                R r = it.next();
                return unit(r);
            } else {
                return null;
            }
        });
    }

    /**
     * Flat map the wrapped Streamable and return the element published
     *
     * @param mapper FlatMap function with Publisher type returned value
     * @return MonadicValue2 subscribed from publisher after the flatMap function is applied
     */
    default <R> MonadicValue2<T1, R> flatMapPublisher(Function<? super T2, ? extends Publisher<? extends R>> mapper) {
        return this.flatMap(a -> {
            Publisher<? extends R> publisher = mapper.apply(a);
            ValueSubscriber<R> sub = ValueSubscriber.subscriber();
>>>>>>> 15149777
            publisher.subscribe(sub);
            return unit(sub.get());
        });
    }
}<|MERGE_RESOLUTION|>--- conflicted
+++ resolved
@@ -91,14 +91,16 @@
      * @param mapper  transformation function
      * @return MonadicValue2 the first element returned after the flatMap function is applied
      */
-<<<<<<< HEAD
+
     default <R> MonadicValue2<T1, R> flatMapIterable(final Function<? super T2, ? extends Iterable<? extends R>> mapper) {
         return this.flatMap(a -> {
             return Xor.fromIterable(mapper.apply(a));
+
         });
     }
 
     /**
+
      * A flattening transformation operation that takes the first value from the returned Publisher.
      * <pre>
      * {@code 
@@ -113,31 +115,7 @@
         return this.flatMap(a -> {
             final Publisher<? extends R> publisher = mapper.apply(a);
             final ValueSubscriber<R> sub = ValueSubscriber.subscriber();
-=======
-    default <R> MonadicValue2<T1, R> flatMapIterable(Function<? super T2, ? extends Iterable<? extends R>> mapper) {
-        return this.flatMap(a -> {
-            Iterator<? extends R> it = mapper.apply(a)
-                                             .iterator();
-            if (it.hasNext()) {
-                R r = it.next();
-                return unit(r);
-            } else {
-                return null;
-            }
-        });
-    }
 
-    /**
-     * Flat map the wrapped Streamable and return the element published
-     *
-     * @param mapper FlatMap function with Publisher type returned value
-     * @return MonadicValue2 subscribed from publisher after the flatMap function is applied
-     */
-    default <R> MonadicValue2<T1, R> flatMapPublisher(Function<? super T2, ? extends Publisher<? extends R>> mapper) {
-        return this.flatMap(a -> {
-            Publisher<? extends R> publisher = mapper.apply(a);
-            ValueSubscriber<R> sub = ValueSubscriber.subscriber();
->>>>>>> 15149777
             publisher.subscribe(sub);
             return unit(sub.get());
         });
