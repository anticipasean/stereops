package com.aol.cyclops.types.anyM;

import static com.aol.cyclops.internal.Utils.firstOrNull;

import java.util.Iterator;
import java.util.List;
import java.util.Optional;
import java.util.function.BiFunction;
import java.util.function.BinaryOperator;
import java.util.function.Consumer;
import java.util.function.Function;
import java.util.function.Predicate;
import java.util.function.Supplier;

import org.jooq.lambda.function.Function3;
import org.jooq.lambda.function.Function4;
import org.jooq.lambda.function.Function5;
import org.reactivestreams.Publisher;

import com.aol.cyclops.Monoid;
import com.aol.cyclops.control.AnyM;
import com.aol.cyclops.control.Matchable;
import com.aol.cyclops.control.Matchable.CheckValue1;
import com.aol.cyclops.control.ReactiveSeq;
import com.aol.cyclops.control.Trampoline;
import com.aol.cyclops.control.Xor;
import com.aol.cyclops.types.Combiner;
import com.aol.cyclops.types.Filterable;
import com.aol.cyclops.types.MonadicValue;
import com.aol.cyclops.types.Value;
import com.aol.cyclops.types.applicative.ApplicativeFunctor;
import com.aol.cyclops.util.function.Predicates;
import com.aol.cyclops.util.function.F4;
import com.aol.cyclops.util.function.F5;
import com.aol.cyclops.util.function.F3;

/**
 * Wrapper around 'Any' scalar 'M'onad
 * 
 * @author johnmcclean
 *
 * @param <T> Data types of elements managed by wrapped scalar Monad.
 */
public interface AnyMValue<W extends WitnessType<W>,T> extends AnyM<W,T>, 
                                                            Value<T>, 
                                                            Filterable<T>,
                                                            Combiner<T>, 
                                                            ApplicativeFunctor<T>, 
                                                            MonadicValue<T>, 
                                                            Matchable.ValueAndOptionalMatcher<T> {

    
    
    /**
     * Equivalence test, returns true if this Monad is equivalent to the supplied monad
     * e.g.
     * <pre>
     * {code
     *     Optional.of(1) and CompletableFuture.completedFuture(1) are equivalent
     * }
     * </pre>
     * 
     * 
     * @param t Monad to compare to
     * @return true if equivalent
     */
    default boolean eqv(final AnyMValue<?,T> t) {
        return Predicates.eqv(t)
                         .test(this);
    }
    

    /* (non-Javadoc)
     * @see com.aol.cyclops.control.AnyM#combine(java.util.function.BinaryOperator, com.aol.cyclops.types.Applicative)
     */
    @Override
    default AnyMValue<W,T> combine(BinaryOperator<Combiner<T>> combiner, Combiner<T> app) {
        
        return (AnyMValue<W,T>)MonadicValue.super.combine(combiner, app);
    }


    /* (non-Javadoc)
     * @see com.aol.cyclops.types.MonadicValue#coflatMap(java.util.function.Function)
     */
    @Override
    default <R> AnyMValue<W,R> coflatMap(final Function<? super MonadicValue<T>, R> mapper) {
        return mapper.andThen(r -> unit(r))
                     .apply(this);
    }

    /* cojoin
     * (non-Javadoc)
     * @see com.aol.cyclops.types.MonadicValue#nest()
     */
    @Override
    default AnyMValue<W,MonadicValue<T>> nest() {
        return unit(this);
    }

    /* (non-Javadoc)
     * @see com.aol.cyclops.types.MonadicValue2#combine(com.aol.cyclops.Monoid, com.aol.cyclops.types.MonadicValue2)
     */
    default AnyMValue<W,T> combine(final Monoid<T> monoid, final AnyMValue<W,? extends T> v2) {
        return unit(this.<T> flatMap(t1 -> v2.map(t2 -> monoid.apply(t1, t2)))
                        .orElseGet(() -> orElseGet(() -> monoid.zero())));
    }

    /* (non-Javadoc)
     * @see com.aol.cyclops.types.Value#mkString()
     */
    @Override
    default String mkString() {
        final Optional<T> opt = toOptional();
        return opt.isPresent() ? "AnyMValue[" + get() + "]" : "AnyMValue[]";
    }

    /**
     * @return First value in this Monad
     */
    default Value<T> toFirstValue() {
        return () -> firstOrNull(toListX());
    }

    /* (non-Javadoc)
     * @see com.aol.cyclops.types.Filterable#ofType(java.lang.Class)
     */
    @Override
    default <U> AnyMValue<W,U> ofType(final Class<? extends U> type) {

        return (AnyMValue<W,U>) MonadicValue.super.ofType(type);
    }

    /* (non-Javadoc)
     * @see com.aol.cyclops.types.Filterable#filterNot(java.util.function.Predicate)
     */
    @Override
    default AnyMValue<W,T> filterNot(final Predicate<? super T> fn) {

        return (AnyMValue<W,T>) MonadicValue.super.filterNot(fn);
    }

    /* (non-Javadoc)
     * @see com.aol.cyclops.types.Filterable#notNull()
     */
    @Override
    default AnyMValue<W,T> notNull() {

        return (AnyMValue<W,T>) MonadicValue.super.notNull();
    }

    /* (non-Javadoc)
     * @see com.aol.cyclops.types.Functor#cast(java.lang.Class)
     */
    @Override
    default <U> AnyMValue<W,U> cast(final Class<? extends U> type) {

        return (AnyMValue<W,U>) AnyM.super.cast(type);
    }

    /* (non-Javadoc)
     * @see com.aol.cyclops.types.Functor#trampoline(java.util.function.Function)
     */
    @Override
    default <R> AnyMValue<W,R> trampoline(final Function<? super T, ? extends Trampoline<? extends R>> mapper) {

        return (AnyMValue<W,R>) AnyM.super.trampoline(mapper);
    }

    /* (non-Javadoc)
     * @see com.aol.cyclops.types.Functor#patternMatch(java.util.function.Function, java.util.function.Supplier)
     */
    @Override
    default <R> AnyMValue<W,R> patternMatch(final Function<CheckValue1<T, R>, CheckValue1<T, R>> case1, final Supplier<? extends R> otherwise) {

        return (AnyMValue<W,R>) AnyM.super.patternMatch(case1, otherwise);
    }

    /* (non-Javadoc)
     * @see com.aol.cyclops.types.EmptyUnit#emptyUnit()
     */
    @Override
    default <T> AnyMValue<W,T> emptyUnit(){
        return empty();
    }



   

    /* (non-Javadoc)
     * @see com.aol.cyclops.monad.AnyM#filter(java.util.function.Predicate)
     */
    @Override
    default AnyMValue<W,T> filter(Predicate<? super T> p){
        return (AnyMValue<W,T>)AnyM.super.filter(p);
    }

    /* (non-Javadoc)
     * @see com.aol.cyclops.monad.AnyM#map(java.util.function.Function)
     */
    @Override
    default <R> AnyMValue<W,R> map(Function<? super T, ? extends R> fn){
        return (AnyMValue<W,R>)AnyM.super.map(fn);
    }

    /* (non-Javadoc)
     * @see com.aol.cyclops.monad.AnyM#peek(java.util.function.Consumer)
     */
    @Override
    default AnyMValue<W,T> peek(Consumer<? super T> c){
        return (AnyMValue<W,T>)AnyM.super.peek(c);
    }


    @Override
    default boolean isPresent() {
        if (unwrap() instanceof Value) {
            return ((Value<T>) unwrap()).isPresent();
        }
        return this.toOptional().isPresent();
    }

    /* (non-Javadoc)
     * @see com.aol.cyclops.monad.AnyM#aggregate(com.aol.cyclops.monad.AnyM)
     */
    @Override
    default AnyMValue<W,List<T>> aggregate(AnyM<W,T> next){
        return (AnyMValue<W,List<T>>)AnyM.super.aggregate(next);
    }


    @Override
    default <R> AnyMValue<W,R> flatMapA(Function<? super T, ? extends AnyM<W,? extends R>> fn){
        return  (AnyMValue<W,R>)AnyM.super.flatMapA(fn);   
        
    }

    @Override
    default <R> AnyMValue<W,R> flatMap(Function<? super T, ? extends MonadicValue<? extends R>> fn){
        return flatMapA(fn.andThen(this::fromIterable));
    }
    @Override
    default T get() {
        return adapter().visit(e->{ throw new IllegalAccessError("misconfigured adapter : value adapter required");}
                             , v->v.get(this));
    }
   

    /* (non-Javadoc)
     * @see com.aol.cyclops.monad.AnyM#unit(java.lang.Object)
     */
    @Override
    default <T> AnyMValue<W,T> unit(T value){
        return (AnyMValue<W,T>)AnyM.super.unit(value);
    }

    /* (non-Javadoc)
     * @see com.aol.cyclops.monad.AnyM#empty()
     */
    @Override
    default <T> AnyMValue<W,T> empty(){
        return (AnyMValue<W,T>)AnyM.super.empty();
    }
    
    @Override
    default Xor<AnyMValue<W,T>, AnyMSeq<W,T>> matchable() {
        return Xor.secondary(this);
    }

    /* (non-Javadoc)
     * @see com.aol.cyclops.types.anyM.AnyMValue#ap(com.aol.cyclops.types.Value, java.util.function.BiFunction)
     */
    @Override
    default <T2, R> AnyMValue<W,R> combine(final Value<? extends T2> app, final BiFunction<? super T, ? super T2, ? extends R> fn) {
        if (this.unwrap() instanceof ApplicativeFunctor) {
            
            return (AnyMValue<W, R>) adapter().unit(((ApplicativeFunctor) unwrap()).combine(app, fn));
        }
        return (AnyMValue<W, R>) MonadicValue.super.combine(app, fn);
    }

<<<<<<< HEAD
=======
    /**
     * flatMap operation
      * 
     * AnyM follows the javaslang modified 'monad' laws https://gist.github.com/danieldietrich/71be006b355d6fbc0584
     * In particular left-identity becomes
     * Left identity: unit(a).flatMap(f) ≡ select(f.apply(a))
     * Or in plain English, if your flatMap function returns multiple values (such as flatMap by Stream) but the current Monad only can only hold one value,
     * only the first value is accepted.
     * 
     * Example 1 : multi-values are supported (AnyM wraps a Stream, List, Set etc)
     * <pre>
     * {@code 
     *   AnyM<Integer> anyM = AnyM.fromStream(Stream.of(1,2,3)).flatMap(i->AnyM.fromArray(i+1,i+2));
     *   
     *   //AnyM[Stream[2,3,3,4,4,5]]
     * }
     * </pre>
     * Example 2 : multi-values are not supported (AnyM wraps a Stream, List, Set etc)
     * <pre>
     * {@code 
     *   AnyM<Integer> anyM = AnyM.fromOptional(Optional.of(1)).flatMap(i->AnyM.fromArray(i+1,i+2));
     *   
     *   //AnyM[Optional[2]]
     * }
     * </pre>
     * @param fn flatMap function
     * @return  flatMapped AnyM
     */
    <R> AnyMValue<R> flatMap(Function<? super T, ? extends MonadicValue<? extends R>> fn);

    /**
     * Apply function/s inside supplied Monad to data in current Monad
     * 
     * e.g. with Streams
     * <pre>{@code 
     * 
     * AnyM<Integer> applied =AnyM.fromStream(Stream.of(1,2,3))
     * 								.applyM(AnyM.fromStreamable(Streamable.of( (Integer a)->a+1 ,(Integer a) -> a*2)));
    
     	assertThat(applied.toList(),equalTo(Arrays.asList(2, 2, 3, 4, 4, 6)));
     }</pre>
     * 
     * with Optionals 
     * <pre>{@code
     * 
     *  Any<Integer> applied =AnyM.fromOptional(Optional.of(2)).applyM(AnyM.fromOptional(Optional.of( (Integer a)->a+1)) );
    	assertThat(applied.toList(),equalTo(Arrays.asList(3)));}
    	</pre>
     * 
     * @param fn
     * @return
     */
    <R> AnyMValue<R> applyM(AnyMValue<Function<? super T, ? extends R>> fn);

    /**
     * Sequence the contents of a Monad.  e.g.
     * Turn an <pre>
     *  {@code Optional<List<Integer>>  into Stream<Integer> }</pre>
     * 
     * <pre>{@code
     * List<Integer> list = AnyM.fromOptional(Optional.of(Arrays.asList(1,2,3,4,5,6)))
                                            .<Integer>toSequence(c->c.stream())
                                            .collect(Collectors.toList());
        
        
        assertThat(list,hasItems(1,2,3,4,5,6));
        
     * 
     * }</pre>
     * 
     * @return A Sequence that wraps a Stream
     */
>>>>>>> 730c300a
    @Override
    default <T2, R> AnyMValue<W,R> zip(final Iterable<? extends T2> app, final BiFunction<? super T, ? super T2, ? extends R> fn) {
        if (this.unwrap() instanceof ApplicativeFunctor) {
            return (AnyMValue<W, R>) adapter().unit(((ApplicativeFunctor) unwrap()).zip(app, fn));
        }
        return (AnyMValue<W,R>) MonadicValue.super.zip(app, fn);
    }

    /* (non-Javadoc)
     * @see com.aol.cyclops.types.applicative.ApplicativeFunctor#zip(java.util.function.BiFunction, org.reactivestreams.Publisher)
     */
    @Override
    default <T2, R> AnyMValue<W,R> zip(final BiFunction<? super T, ? super T2, ? extends R> fn, final Publisher<? extends T2> app) {
        if (this.unwrap() instanceof ApplicativeFunctor) {
            return (AnyMValue<W, R>) adapter().unit(((ApplicativeFunctor) unwrap()).zip(fn, app));
        }
        return (AnyMValue<W,R>) MonadicValue.super.zip(fn, app);
    }

    

    @Override
    default Iterator<T> iterator() {

        return Matchable.ValueAndOptionalMatcher.super.iterator();
    }

    @Override
    default ReactiveSeq<T> stream() {
        return AnyM.super.stream();
    }


    /**
     * Lift a function so it accepts an AnyM and returns an AnyM (any monad)
     * AnyM view simplifies type related challenges.
     * 
     * @param fn
     * @return
     */
    public static <W extends WitnessType<W>,U, R> Function<AnyMValue<W,U>, AnyMValue<W,R>> liftM(final Function<? super U, ? extends R> fn) {
        return u -> u.map(input -> fn.apply(input));
    }

    /**
     * Lift a function so it accepts a Monad and returns a Monad (simplex view of a wrapped Monad)
     * AnyM view simplifies type related challenges. The actual native type is not specified here.
     * 
     * e.g.
     * 
     * <pre>{@code
     * 	BiFunction<AnyMValue<Integer>,AnyMValue<Integer>,AnyMValue<Integer>> add = Monads.liftM2(this::add);
     *   
     *  Optional<Integer> result = add.apply(getBase(),getIncrease());
     *  
     *   private Integer add(Integer a, Integer b){
    			return a+b;
    	}
     * }</pre>
     * The add method has no null handling, but we can lift the method to Monadic form, and use Optionals to automatically handle null / empty value cases.
     * 
     * 
     * @param fn BiFunction to lift
     * @return Lifted BiFunction
     */
    public static <W extends WitnessType<W>,U1, U2, R> BiFunction<AnyMValue<W,U1>, AnyMValue<W,U2>, AnyMValue<W,R>> liftM2(
            final BiFunction<? super U1, ? super U2, ? extends R> fn) {

        return (u1, u2) -> u1.flatMap(input1 -> u2.map(input2 -> fn.apply(input1, input2)));
    }


    /**
     * Lift a TriFunction into Monadic form. A good use case it to take an existing method and lift it so it can accept and return monads
     * 
     * <pre>
     * {@code
     * TriFunction<AnyMValue<Double>,AnyMValue<Entity>,AnyMValue<W,String>,AnyMValue<Integer>> fn = liftM3(this::myMethod);
     *    
     * }
     * </pre>
     * 
     * Now we can execute the Method with Streams, Optional, Futures, Try's etc to transparently inject iteration, null handling, async execution and / or error handling
     * 
     * @param fn Function to lift
     * @return Lifted function
     */
    public static <W extends WitnessType<W>,U1, U2, U3, R> F3<AnyMValue<W,U1>, AnyMValue<W,U2>, AnyMValue<W,U3>, AnyMValue<W,R>> liftM3(
            final Function3<? super U1, ? super U2, ? super U3, ? extends R> fn) {
        return (u1, u2, u3) -> u1.flatMap(input1 -> u2.flatMap(input2 -> u3.map(input3 -> fn.apply(input1, input2, input3))));
    }


    /**
     * Lift a QuadFunction into Monadic form.
     * 
     * @param fn Quad funciton to lift
     * @return Lifted Quad function
     */
    public static <W extends WitnessType<W>,U1, U2, U3, U4, R> F4<AnyMValue<W,U1>, AnyMValue<W,U2>, AnyMValue<W,U3>, AnyMValue<W,U4>, AnyMValue<W,R>> liftM4(
            final Function4<? super U1, ? super U2, ? super U3, ? super U4, ? extends R> fn) {

        return (u1, u2, u3, u4) -> u1.flatMap(input1 -> u2.flatMap(input2 -> u3.flatMap(input3 -> u4.map(input4 -> fn.apply(input1, input2, input3, input4)))));
    }

    /**
     * Lift a  jOOλ Function5 (5 parameters) into Monadic form
     * 
     * @param fn Function to lift
     * @return Lifted Function
     */
    public static <W extends WitnessType<W>,U1, U2, U3, U4, U5, R> F5<AnyMValue<W,U1>, AnyMValue<W,U2>, AnyMValue<W,U3>, AnyMValue<W,U4>, AnyMValue<W,U5>, AnyMValue<W,R>> liftM5(
            final Function5<? super U1, ? super U2, ? super U3, ? super U4, ? super U5, ? extends R> fn) {

        return (u1, u2, u3, u4,
                u5) -> u1.flatMap(input1 -> u2.flatMap(input2 -> u3.flatMap(input3 -> u4.flatMap(input4 -> u5.map(input5 -> fn.apply(input1, input2, input3,
                                                                                                                         input4, input5))))));
    }

    

    /**
     * Lift a Curried Function {@code(2 levels a->b->fn.apply(a,b) )} into Monadic form
     * 
     * @param fn Function to lift
     * @return Lifted function 
     */
    public static <W extends WitnessType<W>,U1, U2, R> Function<AnyMValue<W,U1>, Function<AnyMValue<W,U2>, AnyMValue<W,R>>> liftM2(final Function<U1, Function<U2, R>> fn) {
        return u1 -> u2 -> u1.flatMap(input1 -> u2.map(input2 -> fn.apply(input1)
                                                                .apply(input2)));

    }

    /**
     * Lift a Curried Function {@code(3 levels a->b->c->fn.apply(a,b,c) )} into Monadic form
     * 
     * @param fn Function to lift
     * @return Lifted function 
     */
    public static <W extends WitnessType<W>,U1, U2, U3, R> Function<AnyMValue<W,U1>, Function<AnyMValue<W,U2>, Function<AnyMValue<W,U3>, AnyMValue<W,R>>>> liftM3(
            final Function<? super U1, Function<? super U2, Function<? super U3, ? extends R>>> fn) {
        return u1 -> u2 -> u3 -> u1.flatMap(input1 -> u2.flatMap(input2 -> u3.map(input3 -> fn.apply(input1)
                                                                                        .apply(input2)
                                                                                        .apply(input3))));
    }

    /**
     * Lift a Curried Function {@code(4 levels a->b->c->d->fn.apply(a,b,c,d) )} into Monadic form
     * 
     * @param fn Function to lift
     * @return Lifted function 
     */
    public static <W extends WitnessType<W>,U1, U2, U3, U4, R> Function<AnyMValue<W,U1>, Function<AnyMValue<W,U2>, Function<AnyMValue<W,U3>, Function<AnyMValue<W,U4>, AnyMValue<W,R>>>>> liftM4(
            final Function<? super U1, Function<? super U2, Function<? super U3, Function<? super U4, ? extends R>>>> fn) {

        return u1 -> u2 -> u3 -> u4 -> u1.flatMap(input1 -> u2.flatMap(input2 -> u3.flatMap(input3 -> u4.map(input4 -> fn.apply(input1)
                                                                                                                .apply(input2)
                                                                                                                .apply(input3)
                                                                                                                .apply(input4)))));
    }

    /**
     * Lift a Curried Function {@code (5 levels a->b->c->d->e->fn.apply(a,b,c,d,e) ) }into Monadic form
     * 
     * @param fn Function to lift
     * @return Lifted function 
     */
    public static <W extends WitnessType<W>,U1, U2, U3, U4, U5, R> Function<AnyMValue<W,U1>, Function<AnyMValue<W,U2>, Function<AnyMValue<W,U3>, Function<AnyMValue<W,U4>, Function<AnyMValue<W,U5>, AnyMValue<W,R>>>>>> liftM5(
            final Function<? super U1, Function<? super U2, Function<? super U3, Function<? super U4, Function<? super U5, ? extends R>>>>> fn) {

        return u1 -> u2 -> u3 -> u4 -> u5 -> u1.flatMap(input1 -> u2.flatMap(input2 -> u3.flatMap(input3 -> u4.flatMap(input4 -> u5.map(input5 -> fn.apply(input1)
                                                                                                                                        .apply(input2)
                                                                                                                                        .apply(input3)
                                                                                                                                        .apply(input4)
                                                                                                                                        .apply(input5))))));
    }
    
}<|MERGE_RESOLUTION|>--- conflicted
+++ resolved
@@ -280,81 +280,8 @@
         return (AnyMValue<W, R>) MonadicValue.super.combine(app, fn);
     }
 
-<<<<<<< HEAD
-=======
-    /**
-     * flatMap operation
-      * 
-     * AnyM follows the javaslang modified 'monad' laws https://gist.github.com/danieldietrich/71be006b355d6fbc0584
-     * In particular left-identity becomes
-     * Left identity: unit(a).flatMap(f) ≡ select(f.apply(a))
-     * Or in plain English, if your flatMap function returns multiple values (such as flatMap by Stream) but the current Monad only can only hold one value,
-     * only the first value is accepted.
-     * 
-     * Example 1 : multi-values are supported (AnyM wraps a Stream, List, Set etc)
-     * <pre>
-     * {@code 
-     *   AnyM<Integer> anyM = AnyM.fromStream(Stream.of(1,2,3)).flatMap(i->AnyM.fromArray(i+1,i+2));
-     *   
-     *   //AnyM[Stream[2,3,3,4,4,5]]
-     * }
-     * </pre>
-     * Example 2 : multi-values are not supported (AnyM wraps a Stream, List, Set etc)
-     * <pre>
-     * {@code 
-     *   AnyM<Integer> anyM = AnyM.fromOptional(Optional.of(1)).flatMap(i->AnyM.fromArray(i+1,i+2));
-     *   
-     *   //AnyM[Optional[2]]
-     * }
-     * </pre>
-     * @param fn flatMap function
-     * @return  flatMapped AnyM
-     */
-    <R> AnyMValue<R> flatMap(Function<? super T, ? extends MonadicValue<? extends R>> fn);
-
-    /**
-     * Apply function/s inside supplied Monad to data in current Monad
-     * 
-     * e.g. with Streams
-     * <pre>{@code 
-     * 
-     * AnyM<Integer> applied =AnyM.fromStream(Stream.of(1,2,3))
-     * 								.applyM(AnyM.fromStreamable(Streamable.of( (Integer a)->a+1 ,(Integer a) -> a*2)));
-    
-     	assertThat(applied.toList(),equalTo(Arrays.asList(2, 2, 3, 4, 4, 6)));
-     }</pre>
-     * 
-     * with Optionals 
-     * <pre>{@code
-     * 
-     *  Any<Integer> applied =AnyM.fromOptional(Optional.of(2)).applyM(AnyM.fromOptional(Optional.of( (Integer a)->a+1)) );
-    	assertThat(applied.toList(),equalTo(Arrays.asList(3)));}
-    	</pre>
-     * 
-     * @param fn
-     * @return
-     */
-    <R> AnyMValue<R> applyM(AnyMValue<Function<? super T, ? extends R>> fn);
-
-    /**
-     * Sequence the contents of a Monad.  e.g.
-     * Turn an <pre>
-     *  {@code Optional<List<Integer>>  into Stream<Integer> }</pre>
-     * 
-     * <pre>{@code
-     * List<Integer> list = AnyM.fromOptional(Optional.of(Arrays.asList(1,2,3,4,5,6)))
-                                            .<Integer>toSequence(c->c.stream())
-                                            .collect(Collectors.toList());
-        
-        
-        assertThat(list,hasItems(1,2,3,4,5,6));
-        
-     * 
-     * }</pre>
-     * 
-     * @return A Sequence that wraps a Stream
-     */
->>>>>>> 730c300a
+
+   
     @Override
     default <T2, R> AnyMValue<W,R> zip(final Iterable<? extends T2> app, final BiFunction<? super T, ? super T2, ? extends R> fn) {
         if (this.unwrap() instanceof ApplicativeFunctor) {
