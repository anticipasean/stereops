package com.aol.cyclops.types.futurestream;

import static java.util.Spliterator.ORDERED;
import static java.util.Spliterators.spliteratorUnknownSize;

import java.util.ArrayList;
import java.util.Collection;
import java.util.Comparator;
import java.util.Iterator;
import java.util.List;
import java.util.Map;
import java.util.Optional;
import java.util.Random;
import java.util.Set;
import java.util.Spliterator;
import java.util.Spliterators;
import java.util.concurrent.CompletableFuture;
import java.util.concurrent.Executor;
import java.util.concurrent.TimeUnit;
import java.util.concurrent.locks.LockSupport;
import java.util.function.BiConsumer;
import java.util.function.BiFunction;
import java.util.function.BiPredicate;
import java.util.function.BinaryOperator;
import java.util.function.Consumer;
import java.util.function.Function;
import java.util.function.IntFunction;
import java.util.function.Predicate;
import java.util.function.Supplier;
import java.util.function.ToDoubleFunction;
import java.util.function.ToIntFunction;
import java.util.function.ToLongFunction;
import java.util.function.UnaryOperator;
import java.util.stream.*;

import com.aol.cyclops.util.function.Lambda;
import org.jooq.lambda.Seq;
import org.jooq.lambda.tuple.Tuple2;
import org.jooq.lambda.tuple.Tuple3;
import org.jooq.lambda.tuple.Tuple4;
import org.reactivestreams.Publisher;
import org.reactivestreams.Subscriber;
import org.reactivestreams.Subscription;

import com.aol.cyclops.Matchables;
import com.aol.cyclops.Monoid;
import com.aol.cyclops.control.AnyM;
import com.aol.cyclops.control.LazyReact;
import com.aol.cyclops.control.Matchable.CheckValue1;
import com.aol.cyclops.control.ReactiveSeq;
import com.aol.cyclops.control.SimpleReact;
import com.aol.cyclops.control.StreamUtils;
import com.aol.cyclops.control.Streamable;
import com.aol.cyclops.control.Trampoline;
import com.aol.cyclops.data.async.Queue;
import com.aol.cyclops.data.async.Queue.ClosedQueueException;
import com.aol.cyclops.data.async.Queue.QueueTimeoutException;
import com.aol.cyclops.data.async.QueueFactories;
import com.aol.cyclops.data.async.QueueFactory;
import com.aol.cyclops.data.collections.extensions.CollectionX;
import com.aol.cyclops.data.collections.extensions.standard.ListX;
import com.aol.cyclops.internal.react.LazyFutureStreamImpl;
import com.aol.cyclops.internal.react.async.future.FastFuture;
import com.aol.cyclops.internal.react.stream.CloseableIterator;
import com.aol.cyclops.internal.react.stream.LazyStreamWrapper;
import com.aol.cyclops.internal.react.stream.traits.future.operators.LazyFutureStreamUtils;
import com.aol.cyclops.internal.react.stream.traits.future.operators.OperationsOnFuturesImpl;
import com.aol.cyclops.internal.stream.LazyFutureStreamFutureOpterationsImpl;
import com.aol.cyclops.react.RetryBuilder;
import com.aol.cyclops.react.SimpleReactFailedStageException;
import com.aol.cyclops.react.ThreadPools;
import com.aol.cyclops.react.async.subscription.Continueable;
import com.aol.cyclops.react.collectors.lazy.LazyResultConsumer;
import com.aol.cyclops.react.collectors.lazy.MaxActive;
import com.aol.cyclops.types.Filterable;
import com.aol.cyclops.types.Functor;
import com.aol.cyclops.types.IterableFoldable;
import com.aol.cyclops.types.anyM.AnyMSeq;
import com.aol.cyclops.types.anyM.Witness;
import com.aol.cyclops.types.applicative.zipping.ApplyingZippingApplicativeBuilder;
import com.aol.cyclops.types.applicative.zipping.ZippingApplicativable;
import com.aol.cyclops.types.stream.HotStream;
import com.aol.cyclops.types.stream.future.FutureOperations;
import com.aol.cyclops.types.stream.reactive.FutureStreamSynchronousPublisher;
import com.aol.cyclops.util.function.F4;
import com.aol.cyclops.util.function.F3;
import com.nurkiewicz.asyncretry.AsyncRetryExecutor;
import com.nurkiewicz.asyncretry.RetryExecutor;

import lombok.val;

public interface LazyFutureStream<U> extends Functor<U>, Filterable<U>, LazySimpleReactStream<U>, LazyStream<U>, ReactiveSeq<U>, LazyToQueue<U>,
        ConfigurableStream<U, FastFuture<U>>, FutureStreamSynchronousPublisher<U> {

<<<<<<< HEAD
    
    

=======
    default <A,R> LazyFutureStream<R> collectSeq(Collector<? super U,A,R> c){
        return this.getSimpleReact().fromStream(Stream.of(Lambda.λ(()->this.collect(c))).map(Supplier::get));
    }
    default LazyFutureStream<U> fold(Monoid<U> monoid){
        return this.getSimpleReact().fromStream(Stream.of(Lambda.λ(()->this.reduce(monoid))).map(Supplier::get));
    }
    
    /* (non-Javadoc)
     * @see org.jooq.lambda.Seq#crossApply(java.util.function.Function)
     */
    @Override
    default <U1> LazyFutureStream<Tuple2<U, U1>> crossApply(Function<? super U, ? extends Iterable<? extends U1>> function) {
        return fromStream(ReactiveSeq.fromStream(stream()).crossApply(function));
    }
    /* (non-Javadoc)
     * @see org.jooq.lambda.Seq#outerApply(java.util.function.Function)
     */
    @Override
    default <U1> LazyFutureStream<Tuple2<U, U1>> outerApply(Function<? super U, ? extends Iterable<? extends U1>> function) {
        return fromStream(ReactiveSeq.fromStream(stream()).outerApply(function));
    }
    /* (non-Javadoc)
     * @see org.jooq.lambda.Seq#concat(java.lang.Iterable)
     */
    @Override
    default LazyFutureStream<U> concat(Iterable<? extends U> other) {
        return fromStream(ReactiveSeq.fromStream(stream()).concat(other));
    }
    /* (non-Javadoc)
     * @see org.jooq.lambda.Seq#concat(org.jooq.lambda.Seq)
     */
    @Override
    default LazyFutureStream<U> concat(Seq<? extends U> other) {
        return fromStream(ReactiveSeq.fromStream(stream()).concat(other));
    }
    /* (non-Javadoc)
     * @see org.jooq.lambda.Seq#concat(java.util.Optional)
     */
    @Override
    default LazyFutureStream<U> concat(Optional<? extends U> other) {
        return fromStream(ReactiveSeq.fromStream(stream()).append(other));
    }
    /* (non-Javadoc)
     * @see org.jooq.lambda.Seq#append(java.util.stream.Stream)
     */
    @Override
    default LazyFutureStream<U> append(Stream<? extends U> other) {
        return fromStream(ReactiveSeq.fromStream(stream()).append(other));
    }
    /* (non-Javadoc)
     * @see org.jooq.lambda.Seq#append(java.lang.Iterable)
     */
    @Override
    default LazyFutureStream<U> append(Iterable<? extends U> other) {
        return fromStream(ReactiveSeq.fromStream(stream()).append(other));
    }
    /* (non-Javadoc)
     * @see org.jooq.lambda.Seq#append(org.jooq.lambda.Seq)
     */
    @Override
    default LazyFutureStream<U> append(Seq<? extends U> other) {
        return fromStream(ReactiveSeq.fromStream(stream()).append(other));
    }
    /* (non-Javadoc)
     * @see org.jooq.lambda.Seq#append(java.util.Optional)
     */
    @Override
    default LazyFutureStream<U> append(Optional<? extends U> other) {
        return fromStream(ReactiveSeq.fromStream(stream()).append(other));
    }
    /* (non-Javadoc)
     * @see org.jooq.lambda.Seq#prepend(java.util.stream.Stream)
     */
    @Override
    default LazyFutureStream<U> prepend(Stream<? extends U> other) {
        return fromStream(ReactiveSeq.fromStream(stream()).prepend(other));
    }
    /* (non-Javadoc)
     * @see org.jooq.lambda.Seq#prepend(java.lang.Iterable)
     */
    @Override
    default LazyFutureStream<U> prepend(Iterable<? extends U> other) {
        
        return fromStream(ReactiveSeq.fromStream(stream()).prepend(other));
    }
    /* (non-Javadoc)
     * @see org.jooq.lambda.Seq#prepend(org.jooq.lambda.Seq)
     */
    @Override
    default LazyFutureStream<U> prepend(Seq<? extends U> other) {
        
        return fromStream(ReactiveSeq.fromStream(stream()).prepend(other));
    }
    /* (non-Javadoc)
     * @see org.jooq.lambda.Seq#prepend(java.util.Optional)
     */
    @Override
    default LazyFutureStream<U> prepend(Optional<? extends U> other) {
        return fromStream(ReactiveSeq.fromStream(stream()).prepend(other));
        
    }
  
    /* (non-Javadoc)
     * @see org.jooq.lambda.Seq#cycle(long)
     */
    @Override
    default LazyFutureStream<U> cycle(long times) {
        return fromStream(ReactiveSeq.fromStream(stream()).cycle(times));
    }
  
    /* (non-Javadoc)
     * @see org.jooq.lambda.Seq#skipWhileClosed(java.util.function.Predicate)
     */
    @Override
    default LazyFutureStream<U> skipWhileClosed(Predicate<? super U> predicate) {
        return fromStream(ReactiveSeq.fromStream(stream()).skipWhileClosed(predicate));
    }
    /* (non-Javadoc)
     * @see org.jooq.lambda.Seq#limitWhileClosed(java.util.function.Predicate)
     */
    @Override
    default LazyFutureStream<U> limitWhileClosed(Predicate<? super U> predicate) {
        return fromStream(ReactiveSeq.fromStream(stream()).limitWhileClosed(predicate));
        
    }

 
    /* (non-Javadoc)
     * @see org.jooq.lambda.Seq#sorted(java.util.function.Function, java.util.Comparator)
     */
    @Override
    default <U1> LazyFutureStream<U> sorted(Function<? super U, ? extends U1> function, Comparator<? super U1> comparator) {
        return fromStream(ReactiveSeq.fromStream(stream()).sorted(function,comparator));
        
    }
    /* (non-Javadoc)
     * @see org.jooq.lambda.Seq#sliding(long)
     */
    @Override
    default LazyFutureStream<Seq<U>> sliding(long size) {
        return fromStream(ReactiveSeq.fromStream(toQueue().stream(getSubscription()))
                   .sliding(size));
    }
    
    /**
     * coflatMap pattern, can be used to perform lazy reductions / collections / folds and other terminal operations
     * 
     * <pre>
     * {@code 
     *   
     *      LazyFutureStream.of(1,2,3)
     *                      .map(i->i*2)
     *                      .coflatMap(s -> s.reduce(0,(a,b)->a+b))
     *      
     *      //LazyFutureStream[12]
     * }
     * </pre>
     * 
     * 
     * @param fn
     * @return
     */
    default <R> LazyFutureStream<R> coflatMap(Function<? super ReactiveSeq<U>, ? extends R> fn){
        
        return this.getSimpleReact().<R>generate(()->fn.apply(this))
                                    .limit(1);
    }
    
>>>>>>> 730c300a
    @Override
    default LazyFutureStream<U> filterNot(final Predicate<? super U> fn) {

        return (LazyFutureStream<U>) ReactiveSeq.super.filterNot(fn);
    }
    @Override
    default LazyFutureStream<U> notNull() {

        return (LazyFutureStream<U>) ReactiveSeq.super.notNull();
    }

    @Override
    default <R> LazyFutureStream<R> trampoline(final Function<? super U, ? extends Trampoline<? extends R>> mapper) {

        return (LazyFutureStream<R>) ReactiveSeq.super.trampoline(mapper);
    }

    @Override
    default <R> R foldRight(final R identity, final BiFunction<? super U, ? super R, ? extends R> accumulator) {
        return ReactiveSeq.super.foldRight(identity, accumulator);
    }

    @Override
    default <R> ApplyingZippingApplicativeBuilder<U, R, ZippingApplicativable<R>> applicatives() {
        final Streamable<U> streamable = toStreamable();
        return new ApplyingZippingApplicativeBuilder<U, R, ZippingApplicativable<R>>(
                                                                                     streamable, streamable);
    }

    @Override
    default <R> ZippingApplicativable<R> ap1(final Function<? super U, ? extends R> fn) {
        val dup = this.duplicateSequence();
        final Streamable<U> streamable = dup.v1.toStreamable();
        return new ApplyingZippingApplicativeBuilder<U, R, ZippingApplicativable<R>>(
                                                                                     streamable, streamable).applicative(fn)
                                                                                                            .ap(dup.v2);

    }
   


    /* (non-Javadoc)
     * @see com.aol.cyclops.types.Zippable#zip(java.util.function.BiFunction, org.reactivestreams.Publisher)
     */
    @Override
    default <T2, R> LazyFutureStream<R> zip(BiFunction<? super U, ? super T2, ? extends R> fn,
            Publisher<? extends T2> publisher) {
      
        return (LazyFutureStream<R>)ReactiveSeq.super.zip(fn, publisher);
    }

    /**
     * <pre>
     * {@code
     *  LazyFutureStream.of(1,2,3,4,5)
     * 				 		.elapsed()
     * 				 	.forEach(System.out::println);
     * }
     * </pre>
     *
     * @return LazyFutureStream that adds the time between elements in millis to
     *         each element
     */
    @Override
    default LazyFutureStream<Tuple2<U, Long>> elapsed() {
        return fromStream(ReactiveSeq.fromStream(stream())
                                     .elapsed());
    }

    /* (non-Javadoc)
     * @see com.aol.cyclops.control.ReactiveSeq#combine(java.util.function.BiPredicate, java.util.function.BinaryOperator)
     */
    @Override
    default LazyFutureStream<U> combine(final BiPredicate<? super U, ? super U> predicate, final BinaryOperator<U> op) {
        return fromStream(StreamUtils.combine(this, predicate, op));
    }

    /**
     * If this SequenceM is empty replace it with a another Stream
     *
     * <pre>
     * {@code
     * assertThat(LazyFutureStream.of(4,5,6)
     * 							.onEmptySwitch(()->ReactiveSeq.of(1,2,3))
     * 							.toList(),
     * 							equalTo(Arrays.asList(4,5,6)));
     * }
     * </pre>
     *
     * @param switchTo
     *            Supplier that will generate the alternative Stream
     * @return SequenceM that will switch to an alternative Stream if empty
     */
    @Override
    default LazyFutureStream<U> onEmptySwitch(final Supplier<? extends Stream<U>> switchTo) {
        return fromStream(ReactiveSeq.fromStream(stream())
                                     .onEmptySwitch(switchTo));
    }


    /* (non-Javadoc)
     * @see com.aol.cyclops.control.ReactiveSeq#forEach4(java.util.function.Function, java.util.function.BiFunction, com.aol.cyclops.util.function.TriFunction, com.aol.cyclops.util.function.QuadFunction)
     */
    @Override
    default <R1, R2, R3, R> LazyFutureStream<R> forEach4(Function<? super U, ? extends BaseStream<R1, ?>> stream1,
            BiFunction<? super U, ? super R1, ? extends BaseStream<R2, ?>> stream2,
            F3<? super U, ? super R1, ? super R2, ? extends BaseStream<R3, ?>> stream3,
            F4<? super U, ? super R1, ? super R2, ? super R3, ? extends R> yieldingFunction) {
        
        return (LazyFutureStream<R>)ReactiveSeq.super.forEach4(stream1, stream2, stream3, yieldingFunction);
    }

    /* (non-Javadoc)
     * @see com.aol.cyclops.control.ReactiveSeq#forEach4(java.util.function.Function, java.util.function.BiFunction, com.aol.cyclops.util.function.TriFunction, com.aol.cyclops.util.function.QuadFunction, com.aol.cyclops.util.function.QuadFunction)
     */
    @Override
    default <R1, R2, R3, R> LazyFutureStream<R> forEach4(Function<? super U, ? extends BaseStream<R1, ?>> stream1,
            BiFunction<? super U, ? super R1, ? extends BaseStream<R2, ?>> stream2,
            F3<? super U, ? super R1, ? super R2, ? extends BaseStream<R3, ?>> stream3,
            F4<? super U, ? super R1, ? super R2, ? super R3, Boolean> filterFunction,
            F4<? super U, ? super R1, ? super R2, ? super R3, ? extends R> yieldingFunction) {
        
        return (LazyFutureStream<R>)ReactiveSeq.super.forEach4(stream1, stream2, stream3, filterFunction, yieldingFunction);
    }

    /* (non-Javadoc)
     * @see com.aol.cyclops.control.ReactiveSeq#forEach3(java.util.function.Function, java.util.function.BiFunction, com.aol.cyclops.util.function.TriFunction)
     */
    @Override
    default <R1, R2, R> LazyFutureStream<R> forEach3(Function<? super U, ? extends BaseStream<R1, ?>> stream1,
            BiFunction<? super U, ? super R1, ? extends BaseStream<R2, ?>> stream2,
            F3<? super U, ? super R1, ? super R2, ? extends R> yieldingFunction) {
        
        return (LazyFutureStream<R>)ReactiveSeq.super.forEach3(stream1, stream2, yieldingFunction);
    }

    /* (non-Javadoc)
     * @see com.aol.cyclops.control.ReactiveSeq#forEach3(java.util.function.Function, java.util.function.BiFunction, com.aol.cyclops.util.function.TriFunction, com.aol.cyclops.util.function.TriFunction)
     */
    @Override
    default <R1, R2, R> LazyFutureStream<R> forEach3(Function<? super U, ? extends BaseStream<R1, ?>> stream1,
            BiFunction<? super U, ? super R1, ? extends BaseStream<R2, ?>> stream2,
            F3<? super U, ? super R1, ? super R2, Boolean> filterFunction,
            F3<? super U, ? super R1, ? super R2, ? extends R> yieldingFunction) {
        
        return (LazyFutureStream<R>)ReactiveSeq.super.forEach3(stream1, stream2, filterFunction, yieldingFunction);
    }

    /* (non-Javadoc)
     * @see com.aol.cyclops.control.ReactiveSeq#forEach2(java.util.function.Function, java.util.function.BiFunction)
     */
    @Override
    default <R1, R> LazyFutureStream<R> forEach2(Function<? super U, ? extends BaseStream<R1, ?>> stream1,
            BiFunction<? super U, ? super R1, ? extends R> yieldingFunction) {
        
        return (LazyFutureStream<R>)ReactiveSeq.super.forEach2(stream1, yieldingFunction);
    }

    /* (non-Javadoc)
     * @see com.aol.cyclops.control.ReactiveSeq#forEach2(java.util.function.Function, java.util.function.BiFunction, java.util.function.BiFunction)
     */
    @Override
    default <R1, R> LazyFutureStream<R> forEach2(Function<? super U, ? extends BaseStream<R1, ?>> stream1,
            BiFunction<? super U, ? super R1, Boolean> filterFunction,
            BiFunction<? super U, ? super R1, ? extends R> yieldingFunction) {
        
        return (LazyFutureStream<R>)ReactiveSeq.super.forEach2(stream1, filterFunction, yieldingFunction);
    }

    /**
     * Transform the elements of this Stream with a Pattern Matching case and default value
     *
     * <pre>
     * {@code
     * List<String> result = LazyFutureStream.of(1,2,3,4)
                                              .patternMatch(
                                                        c->c.hasValuesWhere( (Integer i)->i%2==0 ).then(i->"even")
                                                      )
    
     * }
     * // LazyFutureStream["odd","even","odd","even"]
     * </pre>
     *
     *
     * @param case1 Function to generate a case (or chain of cases as a single case)
     * @return LazyFutureStream where elements are transformed by pattern matching
     */
    @Override
    default <R> LazyFutureStream<R> patternMatch(final Function<CheckValue1<U, R>, CheckValue1<U, R>> case1, final Supplier<? extends R> otherwise) {

        return map(u -> Matchables.supplier(() -> u)
                                  .matches(case1, otherwise)
                                  .get());
    }

    /**
     * Remove all occurances of the specified element from the SequenceM
     * <pre>
     * {@code
     * 	LazyFutureStream.of(1,2,3,4,5,1,2,3).remove(1)
     *
     *  //LazyFutureStream[2,3,4,5,2,3]
     * }
     * </pre>
     *
     * @param t element to remove
     * @return Filtered Stream
     */
    @Override
    default LazyFutureStream<U> remove(final U t) {

        return (LazyFutureStream<U>) ReactiveSeq.super.remove(t);
    }

    /**
     * Return a Stream with elements before the provided start index removed, and elements after the provided
     * end index removed
     *
     * <pre>
     * {@code
     *   LazyFutureStream.of(1,2,3,4,5,6).subStream(1,3);
     *
     *
     *   //LazyFutureStream[2,3]
     * }
     * </pre>
     *
     * @param start index inclusive
     * @param end index exclusive
     * @return LqzyFutureStream between supplied indexes of original Sequence
     */
    @Override
    default LazyFutureStream<U> subStream(final int start, final int end) {
        return this.fromStream(ReactiveSeq.fromStream(toQueue().stream(getSubscription()))
                                          .subStream(start, end));
    }

    /**
     * Generate the permutations based on values in the LazyFutureStream
     * Makes use of Streamable to store intermediate stages in a collection
     *
     *
     * @return Permutations from this LazyFutureStream
     */
    @Override
    default LazyFutureStream<ReactiveSeq<U>> permutations() {
        return this.fromStream(ReactiveSeq.fromStream(toQueue().stream(getSubscription()))
                                          .permutations());

    }

    /**
     * <pre>
     * {@code
     *   LazyFutureStream.of(1,2,3).combinations()
     *
     *   //LazyFutureStream[SequenceM[],SequenceM[1],SequenceM[2],SequenceM[3].SequenceM[1,2],SequenceM[1,3],SequenceM[2,3]
     *   			,SequenceM[1,2,3]]
     * }
     * </pre>
     *
     *
     * @return All combinations of the elements in this stream
     */
    @Override
    default LazyFutureStream<ReactiveSeq<U>> combinations() {
        return this.fromStream(ReactiveSeq.fromStream(toQueue().stream(getSubscription()))
                                          .combinations());

    }

    /**
     * LazyFutureStream operators act on the results of the previous stage by default. That means limiting,
     * skipping, zipping all occur once results being to stream in from active Future tasks. This
     * operator allows access to a set of operators that behave differently. Limiting, skipping and zipping all occur on
     * the underlying Stream of Futures.
     *
     * Operating on results
     * <pre>
     * {@code
     *     new LazyReact().react(()->slow(),()->fast())
     *                    .zipWithIndex();
     *
     *     //[fast,0l],[slow,1l]
     * }</pre>
     * The first result will be fast and will have index 0 (the result index)
     *
     * Operating on futures
     * <pre>
     * {@code
     *     new LazyReact().react(()->slow(),()->fast())
     *                    .actOnFutures()
     *                    .zipWithIndex();
     *
     *     //[fast,1l],[slow,0l]
     * }</pre>
     * The first result will still be fast, but the index will now be the start index 1
     *
     * @return Access a set of operators that act on the underlying futures in this
     * Stream.
     *
     */
    default OperationsOnFutures<U> actOnFutures() {
        return new OperationsOnFuturesImpl<>(
                                             this);
    }

    /*
     * @return an iterator over this Stream
     * @see com.aol.cyclops.react.stream.traits.SimpleReactStream#iterator()
     */
    @Override
    default CloseableIterator<U> iterator() {
        return (CloseableIterator) LazySimpleReactStream.super.iterator();
    }

    /*
     * @return Queue membership subscription for this Stream
     * @see com.aol.cyclops.react.stream.traits.LazySimpleReactStream#getSubscription()
     */
    @Override
    Continueable getSubscription();

    /*
     * @see com.aol.cyclops.react.stream.traits.LazySimpleReactStream#withLastActive(com.aol.simple.react.stream.LazyStreamWrapper)
     */
    @Override
    <R> LazyFutureStream<R> withLastActive(LazyStreamWrapper<R> streamWrapper);

    /*
     *	@return Stream Builder for this Stream
     * @see com.aol.cyclops.react.stream.traits.LazySimpleReactStream#getSimpleReact()
     */
    @Override
    LazyReact getSimpleReact();

    /*
     * Subscribe to this Stream
     * If this Stream is executing in async mode it will operate as an Async Publisher, otherwise it will operate as a Synchronous publisher.
     * async() or sync() can be used just prior to subscribe.
     *
     * <pre>
     * {@code
     *  FutureStreamSubscriber<Integer> sub = new FutureStreamSubscriber();
        LazyFutureStream.of(1,2,3).subscribe(sub);
        sub.getStream().forEach(System.out::println);
     * }
     * </pre>
     *	@param s Subscriber
     * @see org.reactivestreams.Publisher#subscribe(org.reactivestreams.Subscriber)
     */
    @Override
    default void subscribe(final Subscriber<? super U> s) {
        
        FutureStreamSynchronousPublisher.super.subscribe(s);
    }

    /**
     * @return an Iterator that chunks all completed elements from this stream since last it.next() call into a collection
     */
    default Iterator<Collection<U>> chunkLastReadIterator() {

        final Queue.QueueReader reader = new Queue.QueueReader(
                                                               this.withQueueFactory(QueueFactories.unboundedQueue())
                                                                   .toQueue(q -> q.withTimeout(100)
                                                                                  .withTimeUnit(TimeUnit.MICROSECONDS)),
                                                               null);
        class Chunker implements Iterator<Collection<U>> {
            volatile boolean open = true;

            @Override
            public boolean hasNext() {

                return open == true && reader.isOpen();
            }

            @Override
            public Collection<U> next() {

                while (hasNext()) {
                    try {
                        return reader.drainToOrBlock();
                    } catch (final ClosedQueueException e) {
                        open = false;
                        return new ArrayList<>();
                    } catch (final QueueTimeoutException e) {
                        LockSupport.parkNanos(0l);
                    }
                }
                return new ArrayList<>();

            }
        }
        return new Chunker();
    }

    /**
     * @return a Stream that batches all completed elements from this stream since last read attempt into a collection
     */
    default LazyFutureStream<Collection<U>> chunkSinceLastRead() {
        final Queue queue = this.withQueueFactory(QueueFactories.unboundedQueue())
                                .toQueue();
        final Queue.QueueReader reader = new Queue.QueueReader(
                                                               queue, null);
        class Chunker implements Iterator<Collection<U>> {

            @Override
            public boolean hasNext() {

                return reader.isOpen();
            }

            @Override
            public Collection<U> next() {
                return reader.drainToOrBlock();

            }
        }
        final Chunker chunker = new Chunker();
        final Function<Supplier<U>, Supplier<Collection<U>>> fn = s -> {
            return () -> {

                try {
                    return chunker.next();
                } catch (final ClosedQueueException e) {

                    throw new ClosedQueueException();
                }

            };
        };
        return fromStream(queue.streamBatchNoTimeout(getSubscription(), fn));

    }

    //terminal operations
    /*
     * (non-Javadoc)
     *
     * @see java.util.stream.Stream#count()
     */
    @Override
    default long count() {
        //performance optimisation count the underlying futures
        return getLastActive().stream()
                              .count();
    }

    /*
     * Change task executor for the next stage of the Stream
     *
     * <pre>
     * {@code
     *  LazyFutureStream.of(1,2,3,4)
     *  					.map(this::loadFromDb)
     *  					.withTaskExecutor(parallelBuilder().getExecutor())
     *  					.map(this::processOnDifferentExecutor)
     *  					.toList();
     * }
     * </pre>
     *
     *	@param e New executor to use
     *	@return Stream ready for next stage definition
     * @see com.aol.cyclops.react.stream.traits.ConfigurableStream#withTaskExecutor(java.util.concurrent.Executor)
     */
    @Override
    LazyFutureStream<U> withTaskExecutor(Executor e);

    /*
     * Change the Retry Executor used in this stream for subsequent stages
     * <pre>
     * {@code
     * List<String> result = new LazyReact().react(() -> 1)
                .withRetrier(executor)
                .(e -> error = e)
                .retry(serviceMock).block();
     *
     * }
     * </pre>
     *
     *
     *	@param retry Retry executor to use
     *	@return Stream
     * @see com.aol.cyclops.react.stream.traits.ConfigurableStream#withRetrier(com.nurkiewicz.asyncretry.RetryExecutor)
     */
    @Override
    LazyFutureStream<U> withRetrier(RetryExecutor retry);

    LazyFutureStream<U> withLazyCollector(Supplier<LazyResultConsumer<U>> lazy);

    /*
     * Change the QueueFactory type for the next phase of the Stream.
     * Default for EagerFutureStream is an unbounded blocking queue, but other types
     * will work fine for a subset of the tasks (e.g. an unbonunded non-blocking queue).
     *
     * <pre>
     * {@code
     * List<Collection<String>> collected = LazyFutureStream
                .react(data)
                .withQueueFactory(QueueFactories.boundedQueue(1))
                .onePer(1, TimeUnit.SECONDS)
                .batchByTime(10, TimeUnit.SECONDS)
                .limit(15)
                .toList();
     * }
     * </pre>
     *	@param queue Queue factory to use for subsequent stages
     *	@return Stream
     * @see com.aol.cyclops.react.stream.traits.ConfigurableStream#withQueueFactory(com.aol.simple.react.async.QueueFactory)
     * @see com.aol.cyclops.react.stream.traits.LazyFutureStream#unboundedWaitFree()
     * @see com.aol.cyclops.react.stream.traits.LazyFutureStream#boundedWaitFree(int size)
     */
    @Override
    LazyFutureStream<U> withQueueFactory(QueueFactory<U> queue);

    /*
     *	@param sub Queue Subscription to use for this Stream
     * @see com.aol.cyclops.react.stream.traits.LazySimpleReactStream#withSubscription(com.aol.simple.react.async.subscription.Continueable)
     */
    @Override
    LazyFutureStream<U> withSubscription(Continueable sub);

    /*
     * Convert this stream into an async / sync stream
     *
     *	@param async true if aysnc stream
     *	@return
     * @see com.aol.cyclops.react.stream.traits.ConfigurableStream#withAsync(boolean)
     */
    @Override
    LazyFutureStream<U> withAsync(boolean async);

    /*
     * @see com.aol.cyclops.react.stream.traits.LazyStream#forEach(java.util.function.Consumer)
     */
    @Override
    default void forEach(final Consumer<? super U> c) {
        LazyStream.super.forEach(c);

    }

    /*  Transfer data in this Stream asyncrhonously to a Queue
     * <pre>
     * {@code
     *  Queue<String> q = new LazyReact().reactInfinitely(() -> "100")
                       .limit(100)
                        .withQueueFactory(QueueFactories.boundedQueue(10))
                        .toQueue();
         q.stream().collect(Collectors.toList())
                   .size()
    
        //100
     * }</pre>
     *	@return Queue
     * @see com.aol.cyclops.react.stream.traits.ToQueue#toQueue()
     */
    @Override
    default Queue<U> toQueue() {

        return LazyToQueue.super.toQueue();
    }

    @Override
    default <T> T reduce(final T identity, final BiFunction<T, ? super U, T> accumulator) {
        return LazyStream.super.reduce(identity, accumulator, (a, b) -> a);
    }

    /*
     * (non-Javadoc)
     *
     * @see java.util.stream.Stream#reduce(java.lang.Object,
     * java.util.function.BinaryOperator)
     */
    @Override
    default U reduce(final U identity, final BinaryOperator<U> accumulator) {
        return LazyStream.super.reduce(identity, accumulator);
    }

    /*
     * @see com.aol.cyclops.react.stream.traits.LazyStream#reduce(java.lang.Object, java.util.function.BiFunction, java.util.function.BinaryOperator)
     */
    @Override
    default <T> T reduce(final T identity, final BiFunction<T, ? super U, T> accumulator, final BinaryOperator<T> combiner) {
        return LazyStream.super.reduce(identity, accumulator, combiner);
    }

    /*
     * @see com.aol.cyclops.react.stream.traits.LazyStream#reduce(java.util.function.BinaryOperator)
     */
    @Override
    default Optional<U> reduce(final BinaryOperator<U> accumulator) {
        return LazyStream.super.reduce(accumulator);
    }

    /*
     * @see com.aol.cyclops.react.stream.traits.LazyStream#collect(java.util.function.Supplier, java.util.function.BiConsumer, java.util.function.BiConsumer)
     */
    @Override
    default <R> R collect(final Supplier<R> supplier, final BiConsumer<R, ? super U> accumulator, final BiConsumer<R, R> combiner) {
        return LazyStream.super.collect(supplier, accumulator, combiner);
    }

    /*
     * Execute subsequent stages on the completing thread (until async called)
     * 10X faster than async execution.
     * Use async for blocking IO or distributing work across threads or cores.
     * Switch to sync for non-blocking tasks when desired thread utlisation reached
     * <pre>
     * {@code
     *      new LazyReact().of(1,2,3)
                            .sync() //synchronous mode
                            .flatMapToCompletableFuture(i->CompletableFuture.completedFuture(i))
                            .block()
     *
     * }
     * </pre>
     *	@return Version of FutureStream that will use sync CompletableFuture methods
     * @see com.aol.cyclops.react.stream.traits.SimpleReactStream#sync()
     */
    @Override
    default LazyFutureStream<U> sync() {
        return this.withAsync(false);
    }

    /*
     * Execute subsequent stages by submission to an Executor for async execution
     * 10X slower than sync execution.
     * Use async for blocking IO or distributing work across threads or cores.
     * Switch to sync for non-blocking tasks when desired thread utlisation reached
     * <pre>
     * {@code
     * LazyFutureStream stream = of(1,2,3,4).async()
     *                                      .map(this::doWorkOnSeparateThreads)
     *                                      .map(this::resubmitTaskForDistribution)
     *                                      .forEach(System.out::println);
     *
     * }</pre>
     *
     *	@return Version of FutureStream that will use async CompletableFuture methods
     * @see com.aol.cyclops.react.stream.traits.SimpleReactStream#async()
     */
    @Override
    default LazyFutureStream<U> async() {
        return this.withAsync(true);
    }

    /**
     * This is the default setting, internal queues are backed by a ConcurrentLinkedQueue
     * This operator will return the next stage to using this Queue type if it has been changed
     *
     * @return LazyFutureStream backed by a ConcurrentLinkedQueue
     */
    default LazyFutureStream<U> unboundedWaitFree() {
        return this.withQueueFactory(QueueFactories.unboundedNonBlockingQueue());
    }

    /**
     * Use an Agrona ManyToOneConcurrentArrayQueue for the next operations (wait-free, mechanical sympathy).
     * Note Queued data will be somewhat limited by configured concurrency level, but that flatMap operations
     * can increase the amount of data to be buffered significantly.
     *
     * <pre>
     * {@code
     *     LazyFutureStream.of(col)
     *                     .boundedWaitFree(110)
     *                     .flatMap(Collection::stream)
     *                     .toList();
     * }
     * </pre>
     *
     * @param size Buffer size
     * @return LazyFutureStream backed by an Agrona ManyToOneConcurrentArrayQueue
     */
    default LazyFutureStream<U> boundedWaitFree(final int size) {
        return this.withQueueFactory(QueueFactories.boundedNonBlockingQueue(size));
    }

    /**
     * Configure the max active concurrent tasks. The last set value wins, this can't be set per stage.
     *
     * <pre>
     *    {@code
     *    	List<String> data = new LazyReact().react(urlFile)
     *    										.maxActive(100)
     *    										.flatMap(this::loadUrls)
     *    										.map(this::callUrls)
     *    										.block();
     *    }
     * </pre>
     *
     * @param concurrentTasks Maximum number of active task chains
     * @return LazyFutureStream with new limits set
     */
    public LazyFutureStream<U> maxActive(int concurrentTasks);

    /*
     * Equivalent functionally to map / then but always applied on the completing thread (from the previous stage)
     *
     * When autoOptimize functionality is enabled, thenSync is the default behaviour for then / map operations
     *
     * <pre>
     * {@code
     *  new LazyReact().withAutoOptimize(false)
     *                 .react(()->1,()->2,()->3)
     *                  .thenSync(it->it+100) //add 100
                        .toList();
     * }
     * //results in [100,200,300]
     * </pre>
     *
     * @see com.aol.cyclops.react.stream.traits.LazySimpleReactStream#thenSync(java.util.function.Function)
     */
    @Override
    default <R> LazyFutureStream<R> thenSync(final Function<? super U, ? extends R> fn) {
        return (LazyFutureStream<R>) LazySimpleReactStream.super.thenSync(fn);
    }

    /*
     *  Equivalent functionally to peek but always applied on the completing thread (from the previous stage)
     *  When autoOptimize functionality is enabled, peekSync is the default behaviour for peek operations
     * <pre>
     * {@code
     * new LazyReact().withAutoOptimize(false)
     *                .of(1,2,3,4)
                      .map(this::performIO)
                      .peekSync(this::cpuBoundTaskNoResult)
                      .run();
     *
     * }</pre>
     * @see com.aol.cyclops.react.stream.traits.LazySimpleReactStream#peekSync(java.util.function.Consumer)
     */
    @Override
    default LazyFutureStream<U> peekSync(final Consumer<? super U> consumer) {
        return (LazyFutureStream<U>) LazySimpleReactStream.super.peekSync(consumer);
    }

    /**
     * closes all open queues.
     */
    default void closeAll() {
        getSubscription().closeAll();
    }

    /**
     * Turns this LazyFutureStream into a HotStream, a connectable Stream, being executed on a thread on the
     * in it's current task executor, that is producing data
     * <pre>
     * {@code
     *  HotStream<Integer> ints = new LazyReact().range(0,Integer.MAX_VALUE)
                                                .hotStream()
        ints.connect().forEach(System.out::println);
     *  //print out all the ints
     *  //multiple consumers are possible, so other Streams can connect on different Threads
     *
     * }
     * </pre>
     * @return a Connectable HotStream
     */
    default HotStream<U> hotStream() {
        return StreamUtils.hotStream(this, getTaskExecutor());

    }

    /* 
     * @see com.aol.cyclops.control.ReactiveSeq#findFirst()
     */
    @Override
    default Optional<U> findFirst() {
        final List<U> results = this.run(Collectors.toList());
        if (results.size() == 0)
            return Optional.empty();
        return Optional.of(results.get(0));
    }

    /**
     * Convert between an Lazy and Eager SimpleReact Stream, can be used to take
     * advantages of each approach during a single Stream
     *
     * Allows callers to take advantage of functionality only available in
     * SimpleReactStreams such as allOf
     *
     * <pre>
     * {@code
     * LazyReact.parallelCommonBuilder()
     * 						.react(()->slow(),()->1,()->2)
     * 						.peek(System.out::println)
     * 						.convertToSimpleReact()
     * 						.allOf(list->list)
     * 						.block()
     * }
     * </pre>
     *
     * @return An SimpleReactStream from this LazyFutureStream, will use the
     *         same executors
     */
    default SimpleReactStream<U> convertToSimpleReact() {
        return new SimpleReact(
                               getTaskExecutor()).withRetrier(getRetrier())
                                                 .fromStream((Stream) getLastActive().injectFutures()
                                                                                     .map(f -> {
                                                                                         try {
                                                                                             return CompletableFuture.completedFuture(f.join());
                                                                                         } catch (final Throwable t) {
                                                                                             return new CompletableFuture().completeExceptionally(t);
                                                                                         }
                                                                                     }));

    }

    /*
     * Apply a function to all items in the stream.
     * <pre>
     * {@code
     *  LazyReact.sequentialBuilder().react(()->1,()->2,()->3)
                                             .map(it->it+100) //add 100
                                             .toList();
     * }
     * //results in [100,200,300]
     * </pre>
     *	@param mapper Function to be applied to all items in the Stream
     *	@return
     * @see com.aol.cyclops.react.stream.traits.FutureStream#map(java.util.function.Function)
     */
    @Override
    default <R> LazyFutureStream<R> map(final Function<? super U, ? extends R> mapper) {

        return (LazyFutureStream<R>) LazySimpleReactStream.super.then((Function) mapper);
    }

    /**
     * Break a stream into multiple Streams based of some characteristic of the
     * elements of the Stream
     *
     * e.g.
     *
     * <pre>
     * <code>
     *
     * LazyFutureStream.of(10,20,25,30,41,43).shard(ImmutableMap.of("even",new
     * 															Queue(),"odd",new Queue(),element-&gt; element%2==0? "even" : "odd");
     *
     * </code>
     * </pre>
     *
     * results in 2 Streams "even": 10,20,30 "odd" : 25,41,43
     *
     * @param shards
     *            Map of Queue's keyed by shard identifier
     * @param sharder
     *            Function to split split incoming elements into shards
     * @return Map of new sharded Streams
     */
    default <K> Map<K, LazyFutureStream<U>> shard(final Map<K, Queue<U>> shards, final Function<? super U, ? extends K> sharder) {

        toQueue(shards, sharder);
        final Map res = shards.entrySet()
                              .stream()
                              .collect(Collectors.toMap(e -> e.getKey(), e -> fromStream(e.getValue()
                                                                                          .stream(getSubscription()))));
        return res;
    }

    /**
     * Can be used to debounce (accept a single data point from a unit of time)
     * data. This drops data. For a method that slows emissions and keeps data
     * #see#onePer
     *
     * <pre>
     * {@code
     * LazyFutureStream.of(1,2,3,4,5,6)
     *          .debounce(1000,TimeUnit.SECONDS).toList();
     *
     * // [1]
     * }
     * </pre>
     *
     * @param time
     *            Time from which to accept only one element
     * @param unit
     *            Time unit for specified time
     * @return Next stage of stream, with only 1 element per specified time
     *         windows
     */
    @Override
    default LazyFutureStream<U> debounce(final long time, final TimeUnit unit) {
        return fromStream(ReactiveSeq.fromStream(toQueue().stream(getSubscription()))
                                     .debounce(time, unit));

    }

    /**
     * Allows clients to control the emission of data for the next phase of the
     * Stream. The user specified function can delay, drop, or change elements
     *
     * @param fn
     *            Function takes a supplier, which can be used repeatedly to get
     *            the next value from the Stream. If there are no more values, a
     *            ClosedQueueException will be thrown. This function should
     *            return a Supplier which returns the desired result for the
     *            next element (or just the next element).
     * @return Next stage in Stream
     */
    default LazyFutureStream<U> control(final Function<Supplier<U>, Supplier<U>> fn) {
        final Queue queue = toQueue();
        return fromStream(queue.streamControl(getSubscription(), fn));
    }

    /**
     * Batch elements into a Stream of collections with user defined function
     *
     * @param fn
     *            Function takes a supplier, which can be used repeatedly to get
     *            the next value from the Stream. If there are no more values, a
     *            ClosedQueueException will be thrown. This function should
     *            return a Supplier which creates a collection of the batched
     *            values
     * @return Stream of batched values
     */
    default <C extends Collection<U>> LazyFutureStream<C> group(final Function<Supplier<U>, Supplier<C>> fn) {
        final Queue queue = toQueue();
        return fromStream(queue.streamBatchNoTimeout(getSubscription(), fn));
    }

    /*
     * Batch the elements in the Stream by a combination of Size and Time
     * If batch exceeds max size it will be split
     * If batch exceeds max time it will be split
     * Excludes Null values (neccessary for timeout handling)
     *
     * <pre>
     * {@code
     * assertThat(react(()->1,()->2,()->3,()->4,()->5,()->{sleep(100);return 6;})
                        .batchBySizeAndTime(30,60,TimeUnit.MILLISECONDS)
                        .toList()
                        .get(0)
                        ,not(hasItem(6)));
        }
     * </pre>
     *
     * <pre>
     * {@code
     *
        assertThat(of(1,2,3,4,5,6).batchBySizeAndTime(3,10,TimeUnit.SECONDS).toList().get(0).size(),is(3));
    
     * }</pre>
     *
     *	@param size Max batch size
     *	@param time Max time length
     *	@param unit time unit
     *	@return batched stream
     * @see com.aol.cyclops.react.stream.traits.FutureStream#batchBySizeAndTime(int, long, java.util.concurrent.TimeUnit)
     */
    @Override
    default LazyFutureStream<ListX<U>> groupedBySizeAndTime(final int size, final long time, final TimeUnit unit) {
        return fromStream(ReactiveSeq.fromStream(toQueue().stream(getSubscription()))
                                     .groupedBySizeAndTime(size, time, unit));
        /**      Queue<U> queue = toQueue();
        Function<BiFunction<Long,TimeUnit,U>, Supplier<Collection<U>>> fn = new BatchByTimeAndSize<>(size,time,unit,()->new ListXImpl<>());
        return (LazyFutureStream)fromStream(queue.streamBatch(getSubscription(), (Function)fn)).filter(c->!((Collection)c).isEmpty());**/
    }

    /**
     * Batch the elements in this stream into Collections of specified size The
     * type of Collection is determined by the specified supplier
     *
     * <pre>
     * {@code
     * 		LazyFutureStream.of(1,1,1,1,1,1)
     * 						.batchBySize(3,()->new TreeSet<>())
     * 						.toList()
     *
     *   //[[1],[1]]
     * }
     *
     * </pre>
     *
     * @param size
     *            Size of batch
     * @param supplier
     *            Create the batch holding collection
     * @return Stream of Collections
     */
    @Override
    default <C extends Collection<? super U>> LazyFutureStream<C> grouped(final int size, final Supplier<C> supplier) {
        return fromStream(ReactiveSeq.fromStream(toQueue().stream(getSubscription()))
                                     .grouped(size, supplier));

    }

    /**
     * Introduce a random delay between events in a stream Can be used to
     * prevent behaviour synchronizing within a system
     *
     * <pre>
     * {@code
     *
     * LazyFutureStream.parallelCommonBuilder()
     * 						.of(IntStream.range(0, 100))
     * 						.map(it -> it*100)
     * 						.jitter(10l)
     * 						.peek(System.out::println)
     * 						.block();
     *
     * }
     *
     * </pre>
     *
     * @param jitterInNanos
     *            Max number of nanos for jitter (random number less than this
     *            will be selected)/
     * @return Next stage in Stream with jitter applied
     */
    @Override
    default LazyFutureStream<U> jitter(final long jitterInNanos) {
        return fromStream(ReactiveSeq.fromStream(toQueue().stream(getSubscription()))
                                     .jitter(jitterInNanos));
    }

    /**
     * Apply a fixed delay before emitting elements to the next phase of the
     * Stream. Note this doesn't neccessarily imply a fixed delay between
     * element creation (although it may do). e.g.
     *
     * <pre>
     * {@code
     *    LazyFutureStream.of(1,2,3,4)
     *                    .fixedDelay(1,TimeUnit.hours);
     * }
     * </pre>
     *
     * Will emit 1 on start, then 2 after an hour, 3 after 2 hours and so on.
     *
     * However all 4 numbers will be populated in the Stream immediately.
     *
     * <pre>
     * {@code
     * LazyFutureStream.of(1,2,3,4)
     *                 .withQueueFactories(QueueFactories.boundedQueue(1))
     *                 .fixedDelay(1,TimeUnit.hours);
     *
     * }
     * </pre>
     *
     * Will populate each number in the Stream an hour apart.
     *
     * @param time
     *            amount of time between emissions
     * @param unit
     *            TimeUnit for emissions
     * @return Next Stage of the Stream
     */
    @Override
    default LazyFutureStream<U> fixedDelay(final long time, final TimeUnit unit) {
        return fromStream(ReactiveSeq.fromStream(toQueue().stream(getSubscription()))
                                     .fixedDelay(time, unit));
    }

    /**
     * Slow emissions down, emiting one element per specified time period
     *
     * <pre>
     * {@code
     * 		LazyFutureStream.of(1,2,3,4,5,6)
     * 						 .onePer(1000,TimeUnit.NANOSECONDS)
     * 						 .toList();
     *
     * }
     *
     * </pre>
     *
     * @param time
     *            Frequency period of element emission
     * @param unit
     *            Time unit for frequency period
     * @return Stream with emissions slowed down by specified emission frequency
     */
    @Override
    default LazyFutureStream<U> onePer(final long time, final TimeUnit unit) {
        return fromStream(ReactiveSeq.fromStream(toQueue().stream(getSubscription()))
                                     .onePer(time, unit));

    }

    /**
     * Allows x (specified number of) emissions with a time period before
     * stopping emmissions until specified time has elapsed since last emission
     *
     * <pre>
     * {@code
     *    LazyFutureStream.of(1,2,3,4,5,6)
     *    				   .xPer(6,100000000,TimeUnit.NANOSECONDS)
     *    				   .toList();
     *
     * }
     *
     * </pre>
     *
     * @param x
     *            Number of allowable emissions per time period
     * @param time
     *            Frequency time period
     * @param unit
     *            Frequency time unit
     * @return Stream with emissions slowed down by specified emission frequency
     */
    @Override
    default LazyFutureStream<U> xPer(final int x, final long time, final TimeUnit unit) {
        return fromStream(ReactiveSeq.fromStream(toQueue().stream(getSubscription()))
                                     .xPer(x, time, unit));
    }

    /**
     * Organise elements in a Stream into a Collections based on the time period
     * they pass through this stage
     *
     * <pre>
     * {@code
     * 	LazyFutureStream.react(()->load1(),()->load2(),()->load3(),()->load4(),()->load5(),()->load6())
     * 					.batchByTime(15000,TimeUnit.MICROSECONDS);
     *
     * }
     *
     * </pre>
     *
     * @param time
     *            Time period during which all elements should be collected
     * @param unit
     *            Time unit during which all elements should be collected
     * @return Stream of Lists
     */
    @Override
    default LazyFutureStream<ListX<U>> groupedByTime(final long time, final TimeUnit unit) {
        return fromStream(ReactiveSeq.fromStream(toQueue().stream(getSubscription()))
                                     .groupedByTime(time, unit));

    }

    /**
     * Organise elements in a Stream into a Collections based on the time period
     * they pass through this stage
     *
     * <pre>
     * {@code
     * List <TreeSet<Integer>> set = LazyFutureStream.ofThread(1,1,1,1,1,1)
     *                                               .batchByTime(1500,TimeUnit.MICROSECONDS,()-> new TreeSet<>())
     *                                               .block();
    
            assertThat(set.get(0).size(),is(1));
     *
     * }
     * </pre>
     *
     *
     * @param time
     *            Time period during which all elements should be collected
     * @param unit
     *            Time unit during which all elements should be collected
     * @param factory
     *            Instantiates the collections used in the batching
     * @return Stream of collections
     */
    @Override
    default <C extends Collection<? super U>> LazyFutureStream<C> groupedByTime(final long time, final TimeUnit unit, final Supplier<C> factory) {
        return fromStream(ReactiveSeq.fromStream(toQueue().stream(getSubscription()))
                                     .groupedByTime(time, unit, factory));

    }

    /*
     *
     * React to new events with the supplied function on the supplied
     * Executor
     *
     * @param fn Apply to incoming events
     *
     * @param service Service to execute function on
     *
     * @return next stage in the Stream
     */
    @Override
    default <R> LazyFutureStream<R> then(final Function<? super U, ? extends R> fn, final Executor service) {
        return (LazyFutureStream<R>) LazySimpleReactStream.super.then(fn, service);
    }

    /*
     * Non-blocking asyncrhonous application of the supplied function.
     * Equivalent to map from Streams / Seq apis.
     *
     * @param fn Function to be applied asynchronously
     *
     * @return Next stage in stream
     *
     * @see
     * com.aol.simple.react.stream.traits.FutureStream#then(java.util.function
     * .Function)
     */
    @Override
    default <R> LazyFutureStream<R> then(final Function<? super U, ? extends R> fn) {
        return (LazyFutureStream) LazySimpleReactStream.super.then(fn);
    }

    /**
     * Copy this Stream the specified number of times
     *
     * <pre>
     * {@code
     * LazyFutureStream.of(1,2,3,4,5,6)
                .map(i->i+2)
                .copy(5)
                .forEach(s -> System.out.println(s.toList()));
     *
     * }</pre>
     *
     * @param times to copy this Stream
     * @return List with specified number of copies
     */
    default List<LazyFutureStream<U>> copy(final int times) {
        return (List) LazySimpleReactStream.super.copySimpleReactStream(times);

    }

    /**
     * Merges this stream and the supplied Streams into a single Stream where the next value
     * is the next returned across any of the involved Streams. Suitable for merging infinite streams
     *
     * <pre>
     * {@code
     * 	LazyFutureStream<Integer> fast =  ... //  [1,2,3,4,5,6,7..]
     * 	LazyFutureStream<Integer> slow =  ... //  [100,200,300,400,500,600..]
     *
     *  LazyFutureStream<Integer> merged = fast.switchOnNextValue(Stream.of(slow));  //[1,2,3,4,5,6,7,8,100,9,10,11,12,13,14,15,16,200..]
     * }
     * </pre>
     *
     * @param streams
     * @return
     */
    default <R> LazyFutureStream<R> switchOnNextValue(final Stream<LazyFutureStream> streams) {
        final Queue queue = Queue.createMergeQueue();
        addToQueue(queue);
        streams.forEach(s -> s.addToQueue(queue));

        return fromStream(queue.stream(this.getSubscription()));
    }

    /**
     * Merges this stream and the supplied Streams into a single Stream where the next value
     * is the next returned across any of the involved Streams. Suitable for merging infinite streams
     *
     * <pre>
     * {@code
     * 	LazyFutureStream<Integer> fast =  ... //  [1,2,3,4,5,6,7..]
     * 	LazyFutureStream<Integer> slow =  ... //  [100,200,300,400,500,600..]
     *
     *  LazyFutureStream<Integer> merged = fast.mergeLatest(slow);  //[1,2,3,4,5,6,7,8,100,9,10,11,12,13,14,15,16,200..]
     * }
     * </pre>
     *
     * @param streams
     * @return
     */
    default <R> LazyFutureStream<R> mergeLatest(final LazyFutureStream<?>... streams) {
        final Queue queue = Queue.createMergeQueue();
        addToQueue(queue);
        Seq.of(streams)
           .forEach(s -> s.addToQueue(queue));

        return fromStream(queue.stream(this.getSubscription()));
    }

    /*
     * Define failure handling for this stage in a stream. Recovery function
     * will be called after an exception Will be passed a
     * SimpleReactFailedStageException which contains both the cause, and the
     * input value.
     *
     * <pre>
     * {@code
     * List<String> results = LazyReact.sequentialCommonBuilder()
                                        .withRetrier(retrier)
                                        .react(() -> "new event1", () -> "new event2")
                                        .retry(this::unreliable)
                                        .onFail(e -> "default")
                                        .peek(System.out::println)
                                        .capture(Throwable::printStackTrace)
                                        .block();
     *
     * }
     * </pre>
     *
     * @param fn Recovery function
     *
     * @return Next stage in stream
     *
     * @see
     * com.aol.simple.react.stream.traits.FutureStream#onFail(java.util.function
     * .Function)
     */
    @Override
    default LazyFutureStream<U> onFail(final Function<? super SimpleReactFailedStageException, ? extends U> fn) {
        return (LazyFutureStream) LazySimpleReactStream.super.onFail(fn);
    }

    /*
     * Handle failure for a particular class of exceptions only
     *
     * @param exceptionClass Class of exceptions to handle
     *
     * @param fn recovery function
     *
     * @return recovered value
     *
     * @see
     * com.aol.simple.react.stream.traits.FutureStream#onFail(java.lang.Class,
     * java.util.function.Function)
     */
    @Override
    default LazyFutureStream<U> onFail(final Class<? extends Throwable> exceptionClass,
            final Function<? super SimpleReactFailedStageException, ? extends U> fn) {
        return (LazyFutureStream) LazySimpleReactStream.super.onFail(exceptionClass, fn);
    }

    /*
     * Capture non-recoverable exception
     *
     * <pre>
     * {@code
     *  LazyFutureStream.of(1, "a", 2, "b", 3, null)
     *                  .capture(e-> e.printStackTrace())
                        .peek(it ->System.out.println(it))
                        .cast(Integer.class)
                        .peek(it ->System.out.println(it))
                        .toList();
    
     *  //prints the ClasCastException for failed Casts
     * }
     * </pre>
     * @param errorHandler Consumer that captures the exception
     *
     * @return Next stage in stream
     *
     * @see
     * com.aol.simple.react.stream.traits.FutureStream#capture(java.util.function
     * .Consumer)
     */
    @Override
    default LazyFutureStream<U> capture(final Consumer<Throwable> errorHandler) {
        return (LazyFutureStream) LazySimpleReactStream.super.capture(errorHandler);
    }

    /*
     * @see
     * com.aol.simple.react.stream.traits.FutureStream#peek(java.util.function
     * .Consumer)
     */
    @Override
    default LazyFutureStream<U> peek(final Consumer<? super U> consumer) {
        return (LazyFutureStream) LazySimpleReactStream.super.peek(consumer);
    }

    /*
     * @see
     * com.aol.simple.react.stream.traits.FutureStream#filter(java.util.function
     * .Predicate)
     */
    @Override
    default LazyFutureStream<U> filter(final Predicate<? super U> p) {
        return (LazyFutureStream) LazySimpleReactStream.super.filter(p);
    }

    /*
     * (non-Javadoc)
     *
     * @see
     * com.aol.simple.react.stream.FutureStreamImpl#flatMap(java.util.function
     * .Function)
     */
    @Override
    default <R> LazyFutureStream<R> flatMap(final Function<? super U, ? extends Stream<? extends R>> flatFn) {
        return narrow(flatten(map(flatFn)));
    }

    @Override
    default <R> LazyFutureStream<R> flatMapAnyM(final Function<? super U, AnyM<Witness.stream,? extends R>> flatFn) {

        return (LazyFutureStream<R>) LazySimpleReactStream.super.flatMap(flatFn.andThen(anyM -> Witness.stream(anyM)));
    }

    /**
     * Perform a flatMap operation where the CompletableFuture type returned is flattened from the resulting Stream
     * If in async mode this operation is performed asyncrhonously
     * If in sync mode this operation is performed synchronously
     *
     * <pre>
     * {@code
     * assertThat( new LazyReact()
                                        .of(1,2,3)
                                        .flatMapCompletableFuture(i->CompletableFuture.completedFuture(i))
                                        .block(),equalTo(Arrays.asList(1,2,3)));
     * }
     * </pre>
     * In this example the result of the flatMapCompletableFuture is 'flattened' to the raw integer values
     *
     *
     * @param flatFn flatMap function
     * @return Flatten Stream with flatFn applied
     */
    default <R> LazyFutureStream<R> flatMapCompletableFuture(final Function<? super U, CompletableFuture<? extends R>> flatFn) {
        return fromStream(StreamUtils.flatMapCompletableFuture(toQueue().stream(getSubscription()), flatFn));
    }

    /*
     * (non-Javadoc)
     *
     * @see
     * com.aol.simple.react.stream.FutureStreamImpl#retry(java.util.function
     * .Function)
     */
    @Override
    default <R> LazyFutureStream<R> retry(final Function<? super U, ? extends R> fn) {

        return (LazyFutureStream) LazySimpleReactStream.super.retry(fn);
    }

    /*
     * Convert the specified Stream to a LazyFutureStream, using the configuration
     * of this LazyFutureStream (task executors, current config settings)
     *
     * @see com.aol.cyclops.react.stream.traits.SimpleReactStream#fromStream(java.util.stream.Stream)
     */
    @Override
    default <R> LazyFutureStream<R> fromStream(final Stream<R> stream) {

        return this.withLastActive(getLastActive().withNewStream(stream, this.getSimpleReact()));
    }

    /*
     * Convert the specified Stream to a LazyFutureStream, using the configuration
     * of this LazyFutureStream (task executors, current config settings)
     *
     * (non-Javadoc)
     *
     * @see
     * com.aol.simple.react.stream.FutureStreamImpl#fromStreamCompletableFuture
     * (java.util.stream.Stream)
     */

    default <R> LazyFutureStream<R> fromStreamOfFutures(final Stream<FastFuture<R>> stream) {

        return (LazyFutureStream) this.withLastActive(getLastActive().withNewStreamFutures(stream.map(f -> f.toCompletableFuture())));
    }

    /**
     * Concatenate two streams.
     *
     *
     * // (1, 2, 3, 4, 5, 6) LazyFutureStream.of(1, 2,
     * 3).concat(LazyFutureStream.of(4, 5, 6))
     *
     *
     * @see #concat(Stream[])
     */
    @SuppressWarnings({ "unchecked" })
    @Override
    default LazyFutureStream<U> concat(final Stream<? extends U> other) {
        return fromStream(Stream.concat(StreamSupport.stream(Spliterators.spliteratorUnknownSize(iterator(), Spliterator.ORDERED), false),
                                        StreamSupport.stream(Spliterators.spliteratorUnknownSize(other.iterator(), Spliterator.ORDERED), false)));

    }

    /**
    * Concatenate two streams.
    *
    * <pre>
    * {@code
    * // (1, 2, 3, 4)
    * LazyFutureStream.of(1, 2, 3).concat(4)
    * }
    * </pre>
    *
    * @see #concat(Stream[])
    */
    @Override
    default LazyFutureStream<U> concat(final U other) {
        return concat(Stream.of(other));
    }

    /**
     * Concatenate two streams.
     *
     * <pre>
     * {@code
     * // (1, 2, 3, 4, 5, 6)
     * LazyFutureStream.of(1, 2, 3).concat(4, 5, 6)
     * }
     * </pre>
     *
     * @see #concat(Stream[])
     */
    @Override
    @SuppressWarnings({ "unchecked" })
    default LazyFutureStream<U> concat(final U... other) {
        return concat(Stream.of(other));
    }

    /*
     * Cast all elements in this stream to specified type. May throw {@link
     * ClassCastException}.
     *
     * LazyFutureStream.of(1, "a", 2, "b", 3).cast(Integer.class)
     *
     * will throw a ClassCastException
     *
     * @param type Type to cast to
     *
     * @return LazyFutureStream
     *
     * @see
     * com.aol.simple.react.stream.traits.FutureStream#cast(java.lang.Class)
     */
    @Override
    default <U> LazyFutureStream<U> cast(final Class<? extends U> type) {
        return (LazyFutureStream) LazySimpleReactStream.super.cast(type);

    }

    /**
     * Keep only those elements in a stream that are of a given type.
     *
     *
     *
     * LazyFutureStream.of(1, "a", 2, "b", 3).ofType(Integer.class)
     *
     * gives a Stream of (1,2,3)
     *
     * LazyFutureStream.of(1, "a", 2, "b", 3).ofType(String.class)
     *
     * gives a Stream of ("a","b")
     *
     */
    @Override
    default <U> LazyFutureStream<U> ofType(final Class<? extends U> type) {
        return (LazyFutureStream) LazySimpleReactStream.super.ofType(type);
    }

    /**
     * Returns a stream with a given value interspersed between any two values
     * of this stream.
     *
     * <code>
     *
     * // (1, 0, 2, 0, 3, 0, 4)
     *
     * LazyFutureStream.of(1, 2, 3, 4).intersperse(0)
     *
     * </code>
     *
     * @see #intersperse(Stream, Object)
     */
    @Override
    default LazyFutureStream<U> intersperse(final U value) {
        return (LazyFutureStream) LazySimpleReactStream.super.intersperse(value);
    }

    /*
     *
     * LazyFutureStream.of(1,2,3,4).limit(2)
     *
     * Will result in a Stream of (1,2). Only the first two elements are used.
     *
     * @param maxSize number of elements to take
     *
     * @return Limited LazyFutureStream
     *
     * @see org.jooq.lambda.Seq#limit(long)
     */
    @Override
    default LazyFutureStream<U> limit(final long maxSize) {
        final Continueable sub = this.getSubscription();
        sub.registerLimit(maxSize);
        return fromStream(ReactiveSeq.fromStream(toQueue().stream(sub))
                                     .limit(maxSize));

    }

    /* (non-Javadoc)
     * @see com.aol.cyclops.control.ReactiveSeq#take(long)
     */
    @Override
    default LazyFutureStream<U> drop(final long drop) {
        return skip(drop);
    }

    /* (non-Javadoc)
     * @see com.aol.cyclops.control.ReactiveSeq#take(long)
     */
    @Override
    default LazyFutureStream<U> take(final long take) {
        return limit(take);
    }

    @Override
    default LazyFutureStream<U> takeWhile(final Predicate<? super U> p) {

        return this.limitWhile(p);
    }

    @Override
    default LazyFutureStream<U> dropWhile(final Predicate<? super U> p) {

        return this.skipWhile(p);
    }

    @Override
    default LazyFutureStream<U> takeUntil(final Predicate<? super U> p) {

        return this.limitUntil(p);
    }

    @Override
    default LazyFutureStream<U> dropUntil(final Predicate<? super U> p) {

        return this.skipUntil(p);
    }

    @Override
    default LazyFutureStream<U> dropRight(final int num) {

        return this.skipLast(num);
    }

    @Override
    default LazyFutureStream<U> takeRight(final int num) {

        return this.limitLast(num);
    }

    /*
     * LazyFutureStream.of(1,2,3,4).skip(2)
     *
     * Will result in a stream of (3,4). The first two elements are skipped.
     *
     * @param n Number of elements to skip
     *
     * @return LazyFutureStream missing skipped elements
     *
     * @see org.jooq.lambda.Seq#skip(long)
     */
    @Override
    default LazyFutureStream<U> skip(final long n) {
        final Continueable sub = this.getSubscription();
        sub.registerSkip(n);
        return fromStream(ReactiveSeq.fromStream(toQueue().stream(sub))
                                     .skip(n));

    }

    /*
     * @return distinct elements in this Stream (must be a finite stream!)
     *
     * @see org.jooq.lambda.Seq#distinct()
     */
    @Override
    default LazyFutureStream<U> distinct() {

        return fromStream(toQueue().stream(getSubscription())
                                   .distinct());
    }

    /**
     * Create a sliding view over this Stream
     *
     * <pre>
     * {@code
     * //futureStream of [1,2,3,4,5,6]
     *
     * List<List<Integer>> list = futureStream.sliding(2)
                                    .collect(Collectors.toList());
    
    
        assertThat(list.get(0),hasItems(1,2));
        assertThat(list.get(1),hasItems(2,3));
     * }
     * </pre>
     * @param size
     *            Size of sliding window
     * @return Stream with sliding view over data in this stream
     */
    @Override
    default LazyFutureStream<ListX<U>> sliding(final int size) {
        //    return this.fromStream(SlidingWindow.sliding(this,size, 1));
        return fromStream(ReactiveSeq.fromStream(toQueue().stream(getSubscription()))
                                     .sliding(size));
    }

    /**
     * Create a sliding view over this Stream
     *
     * <pre>
     * {@code
     * //futureStream of [1,2,3,4,5,6,7,8]
     *
     * List<List<Integer>> list = futureStream.sliding(3,2)
                                    .collect(Collectors.toList());
    
    
        assertThat(list.get(0),hasItems(1,2,3));
        assertThat(list.get(1),hasItems(3,4,5));
     * }
     * </pre>
     * @param size
     *            Size of sliding window
     * @return Stream with sliding view over data in this stream
     */
    @Override
    default LazyFutureStream<ListX<U>> sliding(final int size, final int increment) {
        //return this.fromStream(SlidingWindow.sliding(this,size, increment));
        return fromStream(ReactiveSeq.fromStream(toQueue().stream(getSubscription()))
                                     .sliding(size, increment));

    }

    /**
     * Duplicate a LazyFutureStream into two equivalent Streams.
     * Two LazyFutureStreams are
     * returned but Seq interface specifies return type is Seq. See duplicateFutureStream to
     * see an alternative which returns LazyFutureStream
     *
     * <pre>
     * {@code
     *
     * // tuple((1, 2, 3), (1, 2, 3))
     *
     * LazyFutureStream.of(1, 2, 3).duplicate()
     * }
     * </pre>
     *
     * @see LazyFutureStream#copy(int)
     *
     * @see #duplicate(Stream)
     */
    @Override
    default Tuple2<Seq<U>, Seq<U>> duplicate() {
        return ReactiveSeq.super.duplicate();

    }

    /*
     * <pre>
     * {@code
     *
     * // tuple((1, 2, 3), (1, 2, 3))
     *
     * LazyFutureStream.of(1, 2, 3).duplicate()
     * }
     * </pre>
     *
     * @see LazyFutureStream#copy(int)
     *
     * @see #duplicate(Stream)
     */
    default Tuple2<LazyFutureStream<U>, LazyFutureStream<U>> duplicateFutureStream() {
        final Tuple2<Seq<U>, Seq<U>> duplicated = this.duplicate();
        return new Tuple2(
                          fromStream(duplicated.v1), fromStream(duplicated.v2));
    }

    /**
     * Partition a stream in two given a predicate. Two LazyFutureStreams are
     * returned but Seq interface specifies return type is Seq. See partitionFutureStream to
     * see an alternative which returns LazyFutureStream
     *
     * <code>
     *
     * // tuple((1, 3, 5), (2, 4, 6))
     *
     * LazyFutureStream.of(1, 2, 3, 4, 5,6).partition(i -&gt; i % 2 != 0)
     *
     * </code>
     *
     * @see #partitionFutureStream(Predicate)
     * @see #partition(Stream, Predicate)
     */
    @Override
    default Tuple2<Seq<U>, Seq<U>> partition(final Predicate<? super U> predicate) {
        return ReactiveSeq.super.partition(predicate);
    }

    /**
     * Partition an LazyFutureStream into two LazyFutureStreams given a
     * predicate.
     * <pre>
     * {@code
     * LazyFutureStream.of(1, 2, 3, 4, 5, 6).partition(i -> i % 2 != 0)
     *
     * results in
     *
     * tuple((1, 3, 5), (2, 4, 6))
     * }</pre>
     * @param predicate
     *            Predicate to split Stream
     * @return LazyFutureStream
     * @see #partition(Predicate)
     */
    default Tuple2<LazyFutureStream<U>, LazyFutureStream<U>> partitionFutureStream(final Predicate<? super U> predicate) {
        final Tuple2<Seq<U>, Seq<U>> partition = partition(predicate);
        return new Tuple2(
                          fromStream(partition.v1), fromStream(partition.v2));
    }

    /*
     * @see com.aol.cyclops.control.ReactiveSeq#slice(long, long)
     */
    @Override
    default LazyFutureStream<U> slice(final long from, final long to) {

        return fromStream(ReactiveSeq.fromStream(toQueue().stream(getSubscription())
                                                          .slice(from, to)));
    }

    /**
     * Zip a Stream with a corresponding Stream of indexes.
     *
     * <code>
     *
     * // (tuple("a", 0), tuple("b", 1), tuple("c", 2))
     *
     * LazyFutureStream.of("a","b", "c").zipWithIndex()
     *
     *</code>
     *
     * @see #zipWithIndex(Stream)
     *
     *
     */
    @Override
    default LazyFutureStream<Tuple2<U, Long>> zipWithIndex() {
        return fromStream(ReactiveSeq.fromStream(toQueue().stream(getSubscription()))
                                     .zipWithIndex());
    }

    /**
     * Zip two streams into one.
     *
     * <pre>
     * {@code
     *  // (tuple(1, "a"), tuple(2, "b"), tuple(3, "c"))
     *  LazyFutureStream.of(1, 2, 3)
     *                  .zip(Seq.of("a", "b", "c"))
     * }
     * </pre>
     *
     * @see #zip(Stream, Stream)
     */
    @Override
    default <T> LazyFutureStream<Tuple2<U, T>> zip(final Seq<? extends T> other) {
        return fromStream(LazyFutureStreamFunctions.zip(this, other));
    }

    @Override
    default <T> LazyFutureStream<Tuple2<U, T>> zip(final Stream<? extends T> other) {
        return fromStream(LazyFutureStreamFunctions.zip(this, other));
    }

    @Override
    default <T> LazyFutureStream<Tuple2<U, T>> zip(final Iterable<? extends T> other) {
        return fromStream(LazyFutureStreamFunctions.zip(this, ReactiveSeq.fromIterable(other)));
    }

    /**
     * Zip two streams into one using a {@link BiFunction} to produce resulting
     * values.
     * <p>
     * <code>
     * // ("1:a", "2:b", "3:c")
     * LazyFutureStream.of(1, 2, 3).zip(Seq.of("a", "b", "c"), (i, s) -&gt; i + ":" + s)
     * </code>
     *
     * @see #zip(Seq, BiFunction)
     */
    @Override
    default <T, R> LazyFutureStream<R> zip(final Seq<? extends T> other, final BiFunction<? super U, ? super T, ? extends R> zipper) {
        return fromStream(LazyFutureStreamFunctions.zip(this, other, zipper));
    }

    @Override
    default <T, R> LazyFutureStream<R> zip(final Stream<? extends T> other, final BiFunction<? super U, ? super T, ? extends R> zipper) {
        return fromStream(LazyFutureStreamFunctions.zip(this, ReactiveSeq.fromStream(other), zipper));
    }

    @Override
    default <T, R> LazyFutureStream<R> zip(final Iterable<? extends T> other, final BiFunction<? super U, ? super T, ? extends R> zipper) {
        return fromStream(LazyFutureStreamFunctions.zip(this, ReactiveSeq.fromIterable(other), zipper));
    }

    /**
     * Scan a stream to the left.
     *
     *
     * // ("", "a", "ab", "abc") LazyFutureStream.of("a", "b", "c").scanLeft("",
     * (u, t) &gt; u + t)
     *
     */
    @Override
    default <T> LazyFutureStream<T> scanLeft(final T seed, final BiFunction<? super T, ? super U, ? extends T> function) {
        return fromStream(ReactiveSeq.fromStream(toQueue().stream(getSubscription()))
                                     .scanLeft(seed, function));

    }

    /**
     * Scan a stream to the right. - careful with infinite streams!
     *
     *
     * // ("", "c", "cb", "cba") LazyFutureStream.of("a", "b",
     * "c").scanRight("", (t, u) &gt; u + t)
     *
     */
    @Override
    default <R> LazyFutureStream<R> scanRight(final R seed, final BiFunction<? super U, ? super R, ? extends R> function) {
        return fromStream(ReactiveSeq.fromStream(toQueue().stream(getSubscription()))
                                     .scanRight(seed, function));

    }

    @Override
    default LazyFutureStream<U> scanRight(final Monoid<U> monoid) {
        return fromStream(ReactiveSeq.fromStream(toQueue().stream(getSubscription()))
                                     .scanRight(monoid));

    }

    /**
     * Reverse a stream. - eager operation that materializes the Stream into a list - careful with infinite streams!
     *
     *
     * // (3, 2, 1) LazyFutureStream.of(1, 2, 3).reverse()
     *
     */
    @Override
    default LazyFutureStream<U> reverse() {
        //reverse using LazyFutureStream semantics to ensure concurrency / parallelism
        return fromStream(fromStream(toQueue().stream(getSubscription())).block()
                                                                         .reverse()
                                                                         .stream());

    }

    /**
     * Shuffle a stream
     *
     *
     * // e.g. (2, 3, 1) LazyFutureStream.of(1, 2, 3).shuffle()
     *
     */
    @Override
    default LazyFutureStream<U> shuffle() {
        return fromStream(ReactiveSeq.fromStream(toQueue().stream(getSubscription()))
                                     .shuffle());
    }

    /**
     * Shuffle a stream using specified source of randomness
     *
     *
     * // e.g. (2, 3, 1) LazyFutureStream.of(1, 2, 3).shuffle(new Random())
     *
     */
    @Override
    default LazyFutureStream<U> shuffle(final Random random) {
        return fromStream(ReactiveSeq.fromStream(toQueue().stream(getSubscription()))
                                     .shuffle(random));
    }

    /**
     * Returns a stream with all elements skipped for which a predicate
     * evaluates to true.
     *
     *
     * // (3, 4, 5) LazyFutureStream.of(1, 2, 3, 4, 5).skipWhile(i &gt; i &lt;
     * 3)
     *
     *
     * @see #skipWhile(Stream, Predicate)
     */
    @Override
    default LazyFutureStream<U> skipWhile(final Predicate<? super U> predicate) {
        return fromStream(ReactiveSeq.fromStream(toQueue().stream(getSubscription()))
                                     .skipWhile(predicate));
    }

    /**
     * Returns a stream with all elements skipped for which a predicate
     * evaluates to false.
     *
     *
     * // (3, 4, 5) LazyFutureStream.of(1, 2, 3, 4, 5).skipUntil(i &gt; i == 3)
     *
     *
     * @see #skipUntil(Stream, Predicate)
     */
    @Override
    default LazyFutureStream<U> skipUntil(final Predicate<? super U> predicate) {
        return fromStream(ReactiveSeq.fromStream(toQueue().stream(getSubscription()))
                                     .skipUntil(predicate));
    }

    /**
     * Returns a stream limited to all elements for which a predicate evaluates
     * to true.
     *
     *
     * // (1, 2) LazyFutureStream.of(1, 2, 3, 4, 5).limitWhile(i -&gt; i &lt; 3)
     *
     *
     * @see #limitWhile(Stream, Predicate)
     */
    @Override
    default LazyFutureStream<U> limitWhile(final Predicate<? super U> predicate) {
        return fromStream(ReactiveSeq.fromStream(toQueue().stream(getSubscription()))
                                     .limitWhile(predicate));
    }

    /**
     * Returns a stream limited to all elements for which a predicate evaluates
     * to false.
     *
     *
     * // (1, 2) LazyFutureStream.of(1, 2, 3, 4, 5).limitUntil(i &gt; i == 3)
     *
     *
     * @see #limitUntil(Stream, Predicate)
     */
    @Override
    default LazyFutureStream<U> limitUntil(final Predicate<? super U> predicate) {
        return fromStream(LazyFutureStreamFunctions.limitUntil(this, predicate));
    }

    /**
     * Cross join 2 streams into one.
     * <p>
     * <pre>{@code
     * // (tuple(1, "a"), tuple(1, "b"), tuple(2, "a"), tuple(2, "b"))
     * LazyFutureStream.of(1, 2).crossJoin(LazyFutureStream.of("a", "b"))
     * }</pre>
     */
    @Override
    default <T> LazyFutureStream<Tuple2<U, T>> crossJoin(final Stream<? extends T> other) {
        return fromStream(ReactiveSeq.fromStream(toQueue().stream(getSubscription()))
                                     .crossJoin(other));
    }

    /**
     * Produce this stream, or an alternative stream from the
     * {@code value}, in case this stream is empty.
     * <pre>
     * {@code
     *    LazyFutureStream.of().onEmpty(1)
     *
     *     //1
     * }</pre>
     *
     *
     */
    @Override
    default LazyFutureStream<U> onEmpty(final U value) {

        return fromStream(ReactiveSeq.fromStream(toQueue().stream(getSubscription()))
                                     .onEmpty(value));
    }

    /**
     * Produce this stream, or an alternative stream from the
     * {@code supplier}, in case this stream is empty.
     *
     * <pre>
     * {@code
     *    LazyFutureStream.of().onEmptyGet(() -> 1)
     *
     *
     *  //1
     * }
     * </pre>
     *
     */
    @Override
    default LazyFutureStream<U> onEmptyGet(final Supplier<? extends U> supplier) {
        return fromStream(ReactiveSeq.fromStream(toQueue().stream(getSubscription()))
                                     .onEmptyGet(supplier));
    }

    /**
     * Produce this stream, or an alternative stream from the
     * {@code supplier}, in case this stream is empty.
     *
     * <pre>
     * {@code
     *   LazyFutureStream.of().capture(e -> ex = e).onEmptyThrow(() -> new RuntimeException()).toList();
     *
     *   //throws RuntimeException
     * }
     * </pre>
     *
     */
    @Override
    default <X extends Throwable> LazyFutureStream<U> onEmptyThrow(final Supplier<? extends X> supplier) {
        return fromStream(ReactiveSeq.super.onEmptyThrow(supplier));
    }

    /**
     * Inner join 2 streams into one.
     *
     * <pre>
     * {@code
     * // (tuple(1, 1), tuple(2, 2))
     * LazyFutureStream.of(1, 2, 3).innerJoin(Seq.of(1, 2), t -> Objects.equals(t.v1, t.v2))
     * }</pre>
     */
    @Override
    default <T> LazyFutureStream<Tuple2<U, T>> innerJoin(final Stream<? extends T> other, final BiPredicate<? super U, ? super T> predicate) {
        return fromStream(ReactiveSeq.fromStream(toQueue().stream(getSubscription()))
                                     .innerJoin(other, predicate));

    }

    /**
     * Left outer join 2 streams into one.
     * <p>
     * <pre>
     * {@code
     * // (tuple(1, 1), tuple(2, 2), tuple(3, null))
     * LazyFutureStream.of(1, 2, 3).leftOuterJoin(Seq.of(1, 2), t -> Objects.equals(t.v1, t.v2))
     * }</pre>
     */
    @Override
    default <T> LazyFutureStream<Tuple2<U, T>> leftOuterJoin(final Stream<? extends T> other, final BiPredicate<? super U, ? super T> predicate) {
        return fromStream(ReactiveSeq.fromStream(toQueue().stream(getSubscription()))
                                     .leftOuterJoin(other, predicate));
    }

    /**
     * Right outer join 2 streams into one.
     * <p>
     * <pre>
     * {@code
     * // (tuple(1, 1), tuple(2, 2), tuple(null, 3))
     * LazyFutureStream.of(1, 2).rightOuterJoin(Seq.of(1, 2, 3), t -> Objects.equals(t.v1, t.v2))
     * }</pre>
     */
    @Override
    default <T> LazyFutureStream<Tuple2<U, T>> rightOuterJoin(final Stream<? extends T> other, final BiPredicate<? super U, ? super T> predicate) {
        return fromStream(ReactiveSeq.fromStream(toQueue().stream(getSubscription()))
                                     .rightOuterJoin(other, predicate));
    }

    /**
     * Create a Stream that infinitely cycles this Stream
     *
     * <pre>
     * {@code
     * assertThat(LazyFutureStream.of(1,2,2).cycle().limit(6)
                                .collect(Collectors.toList()),
                                    equalTo(Arrays.asList(1,2,2,1,2,2));
     * }
     * </pre>
     * @return New cycling stream
     */
    @Override
    default LazyFutureStream<U> cycle() {
        return fromStream(StreamUtils.cycle(this));

    }

    /**
     * Create a Stream that finitely cycles this Stream, provided number of times
     *
     * <pre>
     * {@code
     * assertThat(LazyFutureStream.of(1,2,2).cycle(3)
                                .collect(Collectors.toList()),
                                    equalTo(Arrays.asList(1,2,2,1,2,2,1,2,2)));
     * }
     * </pre>
     * @return New cycling stream
     */
    @Override
    default LazyFutureStream<U> cycle(final int times) {
        return fromStream(StreamUtils.cycle(times, Streamable.fromStream(this)));

    }

    /**
     * Repeat in a Stream while specified predicate holds
     * <pre>
     * {@code
     *  int count =0;
     *
        assertThat(LazyFutureStream.of(1,2,2).cycleWhile(next -> count++<6 )
                                            .collect(Collectors.toList()),equalTo(Arrays.asList(1,2,2,1,2,2)));
     * }
     * </pre>
     * @param predicate
     *            repeat while true
     * @return Repeating Stream
     */
    @Override
    default LazyFutureStream<U> cycleWhile(final Predicate<? super U> predicate) {
        return cycle().limitWhile(predicate);
    }

    /**
     * Repeat in a Stream until specified predicate holds
     *
     * <pre>
     * {@code
     * 	count =0;
        assertThat(LazyFutureStream.of(1,2,2,3).cycleUntil(next -> count++>10 )
                                            .collect(Collectors.toList()),equalTo(Arrays.asList(1, 2, 2, 3, 1, 2, 2, 3, 1, 2, 2)));
    
     * }
     * </pre>
     * @param predicate
     *            repeat while true
     * @return Repeating Stream
     */
    @Override
    default LazyFutureStream<U> cycleUntil(final Predicate<? super U> predicate) {

        return cycle().limitUntil(predicate);
    }

    @Override
    default IterableFoldable<U> foldable() {
        return this;
    }

    /*
     *	@return Convert to standard JDK 8 Stream
     * @see com.aol.cyclops.react.stream.traits.FutureStream#stream()
     */
    @Override
    default ReactiveSeq<U> stream() {
        return toQueue().stream(getSubscription());
    }

    /*
     *	@return New version of this stream converted to execute asynchronously and in parallel
     * @see com.aol.cyclops.react.stream.traits.FutureStream#parallel()
     */
    @Override
    default LazyFutureStream<U> parallel() {
        return this.withAsync(true)
                   .withTaskExecutor(LazyReact.parallelBuilder()
                                              .getExecutor());
    }

    /*
     *	@return New version of this stream  converted to execute synchronously and sequentially
     * @see com.aol.cyclops.react.stream.traits.FutureStream#sequential()
     */
    @Override
    default LazyFutureStream<U> sequential() {
        return this.withAsync(false)
                   .withTaskExecutor(LazyReact.sequentialBuilder()
                                              .getExecutor());
    }

    /*
     * (non-Javadoc)
     *
     * @see org.jooq.lambda.Seq#unordered()
     */
    @Override
    default LazyFutureStream<U> unordered() {
        return this;
    }

    /*
     * (non-Javadoc)
     *
     * @see org.jooq.lambda.Seq#onClose(java.lang.Runnable)
     */
    @Override
    default LazyFutureStream<U> onClose(final Runnable closeHandler) {
        getLastActive().stream()
                       .onClose(closeHandler);
        return this;

    }

    /*
     * (non-Javadoc)
     *
     * @see org.jooq.lambda.Seq#sorted()
     */
    @Override
    default LazyFutureStream<U> sorted() {
        return fromStream(ReactiveSeq.fromStream(toQueue().stream(getSubscription()))
                                     .sorted());
    }

    /*
     * (non-Javadoc)
     *
     * @see org.jooq.lambda.Seq#sorted(java.util.Comparator)
     */
    @Override
    default LazyFutureStream<U> sorted(final Comparator<? super U> comparator) {
        return fromStream(ReactiveSeq.fromStream(toQueue().stream(getSubscription()))
                                     .sorted(comparator));
    }

    /**
     * Give a consumer access to this Stream
     *
     * @param consumer
     *            Consumer that will recieve current stage
     * @return Self (current stage)
     */
    default LazyFutureStream<U> self(final Consumer<LazyFutureStream<U>> consumer) {
        return then((t) -> {
            consumer.accept(this);
            return t;
        });

    }

    /** START SEQUENCEM **/
    /*
     *	@return This Stream with a different type (can be used to narrow or widen)
     * @see com.aol.cyclops.control.ReactiveSeq#unwrap()
     */
    @Override
    default <R> R unwrap() {
        return (R) this;
    }

    /*
     * Flatten this stream one level
     * * <pre>
     * {@code
     *  LazyFutureStream.of(Arrays.asList(1,2))
     *                  .flatten();
     *
     *    // stream of 1,2
     *  }
     *  </pre>
     *
     * @see com.aol.cyclops.control.ReactiveSeq#flatten()
     */
    public static <T1> LazyFutureStream<T1> flatten(ReactiveSeq<? extends Stream<T1>> nested){
        return LazyFutureStream.lazyFutureStream(nested).flatMap(Function.identity());

    }
    public static <T1> LazyFutureStream<T1> narrow(LazyFutureStream<? extends T1> broad){
        return (LazyFutureStream<T1>)broad;

    }

    /* Optional empty, if empty Stream. Otherwise collects to a List
     *	@return this Stream as an Optional
     * @see com.aol.cyclops.control.ReactiveSeq#toOptional()
     */
    @Override
    default Optional<ListX<U>> toOptional() {
        return Optional.of(block())
                       .flatMap(list -> list.size() == 0 ? Optional.<ListX<U>> empty() : Optional.of(list));
    }

    /*
     * <pre>
     * {@code
     * LazyFutureStream.of(1,2,3,4)
                        .toCompletableFuture()
    
        //Future of	[1,2,3,4]
     *
     * }
     * </pre>
     * Future is populated asynchronously using current Streams task executor
     * @return This Stream as a CompletableFuture
     * @see com.aol.cyclops.control.ReactiveSeq#toCompletableFuture()
     */
    @Override
    default CompletableFuture<ListX<U>> toCompletableFuture() {
        return CompletableFuture.completedFuture(this)
                                .thenApplyAsync(s -> s.block(), getTaskExecutor());
    }

    /*
     * @see java.util.stream.BaseStream#spliterator()
     */
    @Override
    default Spliterator<U> spliterator() {
        return stream().spliterator();
    }

    /*
     * @see java.util.stream.BaseStream#isParallel()
     */
    @Override
    default boolean isParallel() {
        return false;
    }

    /*
     * @see java.util.stream.Stream#mapToInt(java.util.function.ToIntFunction)
     */
    @Override
    default IntStream mapToInt(final ToIntFunction<? super U> mapper) {
        return stream().mapToInt(mapper);
    }

    /*
     * @see java.util.stream.Stream#mapToLong(java.util.function.ToLongFunction)
     */
    @Override
    default LongStream mapToLong(final ToLongFunction<? super U> mapper) {
        return stream().mapToLong(mapper);
    }

    /*
     * @see java.util.stream.Stream#mapToDouble(java.util.function.ToDoubleFunction)
     */
    @Override
    default DoubleStream mapToDouble(final ToDoubleFunction<? super U> mapper) {
        return stream().mapToDouble(mapper);
    }

    /*
     * @see java.util.stream.Stream#flatMapToInt(java.util.function.Function)
     */
    @Override
    default IntStream flatMapToInt(final Function<? super U, ? extends IntStream> mapper) {
        return stream().flatMapToInt(mapper);
    }

    /*
     * @see java.util.stream.Stream#flatMapToLong(java.util.function.Function)
     */
    @Override
    default LongStream flatMapToLong(final Function<? super U, ? extends LongStream> mapper) {
        return stream().flatMapToLong(mapper);
    }

    /*
     * @see java.util.stream.Stream#flatMapToDouble(java.util.function.Function)
     */
    @Override
    default DoubleStream flatMapToDouble(final Function<? super U, ? extends DoubleStream> mapper) {
        return stream().flatMapToDouble(mapper);
    }

    /*
     * @see java.util.stream.Stream#forEachOrdered(java.util.function.Consumer)
     */
    @Override
    default void forEachOrdered(final Consumer<? super U> action) {
        stream().forEachOrdered(action);

    }

    /*
     * @see java.util.stream.Stream#toArray()
     */
    @Override
    default Object[] toArray() {
        return stream().toArray();
    }

    /*
     * @see java.util.stream.Stream#toArray(java.util.function.IntFunction)
     */
    @Override
    default <A> A[] toArray(final IntFunction<A[]> generator) {
        return stream().toArray(generator);
    }

    /*
     * @see com.aol.cyclops.control.ReactiveSeq#findAny()
     */
    @Override
    default Optional<U> findAny() {
        return ReactiveSeq.fromStream(stream())
                          .findAny();
    }

    /*
     * @see com.aol.cyclops.control.ReactiveSeq#toSet()
     */
    @Override
    default Set<U> toSet() {
        return collect(Collectors.toSet());
    }

    /*
     * @see com.aol.cyclops.control.ReactiveSeq#toList()
     */
    @Override
    default List<U> toList() {
        return collect(Collectors.toList());
    }

    /*
     * @see com.aol.cyclops.control.ReactiveSeq#toCollection(java.util.function.Supplier)
     */
    @Override
    default <C extends Collection<U>> C toCollection(final Supplier<C> collectionFactory) {
        return collect(Collectors.toCollection(collectionFactory));
    }

    /*
     * @see com.aol.cyclops.control.ReactiveSeq#distinct(java.util.function.Function)
     */
    @Override
    default <R> ReactiveSeq<U> distinct(final Function<? super U, ? extends R> keyExtractor) {
        return ReactiveSeq.fromStream(stream())
                          .distinct();
    }

    /*
     *	Duplicate the data in this Stream. To duplicate into 2 LazyFutureStreams use actOnFutures#duplicate
     * @see com.aol.cyclops.control.ReactiveSeq#duplicateSequence()
     */
    @Override
    default Tuple2<ReactiveSeq<U>, ReactiveSeq<U>> duplicateSequence() {
        return ReactiveSeq.fromStream(toQueue().stream(getSubscription()))
                          .duplicateSequence();
    }

    /*
     * Triplicate the data in this Stream. To triplicate into 3 LazyFutureStreams use actOnFutures#triplicate
     *
     * @see com.aol.cyclops.control.ReactiveSeq#triplicate()
     */
    @Override
    default Tuple3<ReactiveSeq<U>, ReactiveSeq<U>, ReactiveSeq<U>> triplicate() {
        return ReactiveSeq.fromStream(toQueue().stream(getSubscription()))
                          .triplicate();

    }

    /*
     * Quadruplicate the data in this Stream. To quadruplicate into 3 LazyFutureStreams use actOnFutures#quadruplicate
     * @see com.aol.cyclops.control.ReactiveSeq#quadruplicate()
     */
    @Override
    default Tuple4<ReactiveSeq<U>, ReactiveSeq<U>, ReactiveSeq<U>, ReactiveSeq<U>> quadruplicate() {
        return ReactiveSeq.fromStream(toQueue().stream(getSubscription()))
                          .quadruplicate();

    }

    /*
     * @see com.aol.cyclops.control.ReactiveSeq#splitSequenceAtHead()
     */
    @Override
    default Tuple2<Optional<U>, ReactiveSeq<U>> splitSequenceAtHead() {
        return ReactiveSeq.fromStream(toQueue().stream(getSubscription()))
                          .splitSequenceAtHead();

    }

    /*
     * @see com.aol.cyclops.control.ReactiveSeq#splitAt(int)
     */
    @Override
    default Tuple2<ReactiveSeq<U>, ReactiveSeq<U>> splitAt(final int where) {
        return ReactiveSeq.fromStream(toQueue().stream(getSubscription()))
                          .splitAt(where);

    }

    /*
     * @see com.aol.cyclops.control.ReactiveSeq#splitBy(java.util.function.Predicate)
     */
    @Override
    default Tuple2<ReactiveSeq<U>, ReactiveSeq<U>> splitBy(final Predicate<U> splitter) {
        return ReactiveSeq.fromStream(toQueue().stream(getSubscription()))
                          .splitBy(splitter);

    }

    /*
     * @see com.aol.cyclops.control.ReactiveSeq#partitionSequence(java.util.function.Predicate)
     */
    @Override
    default Tuple2<ReactiveSeq<U>, ReactiveSeq<U>> partitionSequence(final Predicate<U> splitter) {
        return ReactiveSeq.fromStream(toQueue().stream(getSubscription()))
                          .partitionSequence(splitter);

    }

    /*
     * @see com.aol.cyclops.control.ReactiveSeq#cycle(com.aol.cyclops.sequence.Monoid, int)
     */
    @Override
    default LazyFutureStream<U> cycle(final Monoid<U> m, final int times) {
        return fromStream(ReactiveSeq.fromStream(toQueue().stream(getSubscription()))
                                     .cycle(m, times));

    }

    /*
     * @see com.aol.cyclops.control.ReactiveSeq#zip3(java.util.stream.Stream, java.util.stream.Stream)
     */
    @Override
    default <S, R> LazyFutureStream<Tuple3<U, S, R>> zip3(final Stream<? extends S> second, final Stream<? extends R> third) {
        return (LazyFutureStream) fromStream(ReactiveSeq.fromStream(toQueue().stream(getSubscription()))
                                                        .zip3(second, third));

    }

    /*
     * @see com.aol.cyclops.control.ReactiveSeq#zip4(java.util.stream.Stream, java.util.stream.Stream, java.util.stream.Stream)
     */
    @Override
    default <T2, T3, T4> LazyFutureStream<Tuple4<U, T2, T3, T4>> zip4(final Stream<? extends T2> second, final Stream<? extends T3> third,
            final Stream<? extends T4> fourth) {
        return fromStream(ReactiveSeq.fromStream(toQueue().stream(getSubscription()))
                                     .zip4(second, third, fourth));

    }

    /*
     * @see com.aol.cyclops.control.ReactiveSeq#zipStream(java.util.stream.BaseStream, java.util.function.BiFunction)
     */
    @Override
    default <S, R> LazyFutureStream<R> zipStream(final BaseStream<? extends S, ? extends BaseStream<? extends S, ?>> second,
            final BiFunction<? super U, ? super S, ? extends R> zipper) {
        return fromStream(ReactiveSeq.fromStream(toQueue().stream(getSubscription()))
                                     .zipStream((BaseStream)second, zipper));

    }

    /*
     * @see com.aol.cyclops.control.ReactiveSeq#grouped(int)
     */
    @Override
    default LazyFutureStream<ListX<U>> grouped(final int groupSize) {
        return fromStream(ReactiveSeq.fromStream(toQueue().stream(getSubscription()))
                                     .grouped(groupSize));
    }

    /*
     * @see com.aol.cyclops.control.ReactiveSeq#scanLeft(com.aol.cyclops.sequence.Monoid)
     */
    @Override
    default LazyFutureStream<U> scanLeft(final Monoid<U> monoid) {
        return fromStream(ReactiveSeq.fromStream(toQueue().stream(getSubscription()))
                                     .scanLeft(monoid));
    }

    /*
     * @see com.aol.cyclops.control.ReactiveSeq#toStreamable()
     */
    @Override
    default Streamable<U> toStreamable() {
        return ReactiveSeq.fromStream(toQueue().stream(getSubscription()))
                          .toStreamable();
    }

    /*
     * @see com.aol.cyclops.control.ReactiveSeq#toStream()
     */
    @Override
    default <U> Stream<U> toStream() {
        return (Stream<U>) toQueue().stream(getSubscription());
    }

    /*
     * @see com.aol.cyclops.control.ReactiveSeq#startsWith(java.lang.Iterable)
     */
    @Override
    default boolean startsWithIterable(final Iterable<U> iterable) {
        return ReactiveSeq.fromStream(toQueue().stream(getSubscription()))
                          .startsWithIterable(iterable);
    }

    /*
     * @see com.aol.cyclops.control.ReactiveSeq#startsWith(java.util.Iterator)
     */
    @Override
    default boolean startsWith(final Stream<U> iterator) {
        return ReactiveSeq.fromStream(toQueue().stream(getSubscription()))
                          .startsWith(iterator);
    }

    /*
     * @see com.aol.cyclops.control.ReactiveSeq#endsWith(java.lang.Iterable)
     */
    @Override
    default boolean endsWithIterable(final Iterable<U> iterable) {
        return ReactiveSeq.fromStream(toQueue().stream(getSubscription()))
                          .endsWithIterable(iterable);
    }

    /*
     * @see com.aol.cyclops.control.ReactiveSeq#endsWith(java.util.stream.Stream)
     */
    @Override
    default boolean endsWith(final Stream<U> stream) {
        return ReactiveSeq.fromStream(toQueue().stream(getSubscription()))
                          .endsWith(stream);
    }

    /*
     * @see com.aol.cyclops.control.ReactiveSeq#anyM()
     */
    @Override
    default AnyMSeq<Witness.stream,U> anyM() {
        return AnyM.fromStream(this);
    }

    /*
     * @see com.aol.cyclops.control.ReactiveSeq#flatMapCollection(java.util.function.Function)
     */
    @Override
    default <R> LazyFutureStream<R> flatMapIterable(final Function<? super U, ? extends Iterable<? extends R>> fn) {
        return fromStream(ReactiveSeq.fromStream(toQueue().stream(getSubscription()))
                                     .flatMapIterable(fn));
    }

    /*
     * @see com.aol.cyclops.control.ReactiveSeq#flatMapStream(java.util.function.Function)
     */
    @Override
    default <R> LazyFutureStream<R> flatMapStream(final Function<? super U, BaseStream<? extends R, ?>> fn) {
        return fromStream(ReactiveSeq.fromStream(toQueue().stream(getSubscription()))
                                     .flatMapStream(fn));
    }

    /*
     * @see com.aol.cyclops.control.ReactiveSeq#toLazyCollection()
     */
    @Override
    default CollectionX<U> toLazyCollection() {
        return ReactiveSeq.fromStream(toQueue().stream(getSubscription()))
                          .toLazyCollection();
    }

    /*
     * @see com.aol.cyclops.control.ReactiveSeq#toConcurrentLazyCollection()
     */
    @Override
    default CollectionX<U> toConcurrentLazyCollection() {
        return ReactiveSeq.fromStream(toQueue().stream(getSubscription()))
                          .toConcurrentLazyCollection();
    }

    /*
     * @see com.aol.cyclops.control.ReactiveSeq#toConcurrentLazyStreamable()
     */
    @Override
    default Streamable<U> toConcurrentLazyStreamable() {
        return ReactiveSeq.fromStream(toQueue().stream(getSubscription()))
                          .toConcurrentLazyStreamable();
    }

    /*
     * @see com.aol.cyclops.control.ReactiveSeq#appendStream(java.util.stream.Stream)
     */
    @Override
    default LazyFutureStream<U> appendStream(final Stream<U> stream) {
        return fromStream(ReactiveSeq.fromStream(toQueue().stream(getSubscription()))
                                     .appendStream(stream));
    }

    /*
     * @see com.aol.cyclops.control.ReactiveSeq#prependStream(java.util.stream.Stream)
     */
    @Override
    default LazyFutureStream<U> prependStream(final Stream<U> stream) {
        return fromStream(ReactiveSeq.fromStream(toQueue().stream(getSubscription()))
                                     .prependStream(stream));
    }

    /*
     * @see com.aol.cyclops.control.ReactiveSeq#append(java.lang.Object[])
     */
    @Override
    default LazyFutureStream<U> append(final U... values) {
        return fromStream(ReactiveSeq.fromStream(toQueue().stream(getSubscription()))
                                     .append(values));
    }

    /*
     * @see com.aol.cyclops.control.ReactiveSeq#prepend(java.lang.Object[])
     */
    @Override
    default LazyFutureStream<U> prepend(final U... values) {
        return fromStream(ReactiveSeq.fromStream(toQueue().stream(getSubscription()))
                                     .prepend(values));
    }

    /*
     * @see com.aol.cyclops.control.ReactiveSeq#insertAt(int, java.lang.Object[])
     */
    @Override
    default LazyFutureStream<U> insertAt(final int pos, final U... values) {
        return fromStream(ReactiveSeq.fromStream(toQueue().stream(getSubscription()))
                                     .insertAt(pos, values));
    }

    /*
     * @see com.aol.cyclops.control.ReactiveSeq#deleteBetween(int, int)
     */
    @Override
    default LazyFutureStream<U> deleteBetween(final int start, final int end) {
        return fromStream(ReactiveSeq.fromStream(toQueue().stream(getSubscription()))
                                     .deleteBetween(start, end));
    }

    /*
     * @see com.aol.cyclops.control.ReactiveSeq#insertStreamAt(int, java.util.stream.Stream)
     */
    @Override
    default LazyFutureStream<U> insertStreamAt(final int pos, final Stream<U> stream) {
        return fromStream(ReactiveSeq.fromStream(toQueue().stream(getSubscription()))
                                     .insertStreamAt(pos, stream));
    }

    /**
     * @return access to asynchronous terminal operations
     */
    default FutureOperations<U> futureOperations() {
        return new LazyFutureStreamFutureOpterationsImpl<>(
                                                           getTaskExecutor(), this);

    }

    /*
     * @see com.aol.cyclops.control.ReactiveSeq#futureOperations(java.util.concurrent.Executor)
     */
    @Override
    default FutureOperations<U> futureOperations(final Executor exec) {
        return new LazyFutureStreamFutureOpterationsImpl<>(
                                                           exec, this);

    }

    /*
     * @see com.aol.cyclops.control.ReactiveSeq#skip(long, java.util.concurrent.TimeUnit)
     */
    @Override
    default LazyFutureStream<U> skip(final long time, final TimeUnit unit) {
        return fromStream(ReactiveSeq.fromStream(toQueue().stream(getSubscription()))
                                     .skip(time, unit));
    }

    /*
     * @see com.aol.cyclops.control.ReactiveSeq#limit(long, java.util.concurrent.TimeUnit)
     */
    @Override
    default LazyFutureStream<U> limit(final long time, final TimeUnit unit) {
        getSubscription().registerTimeLimit(unit.toNanos(time));
        return fromStream(toQueue().stream(getSubscription())
                                   .limit(time, unit));
    }

    /*
     * @see com.aol.cyclops.control.ReactiveSeq#skipLast(int)
     */
    @Override
    default LazyFutureStream<U> skipLast(final int num) {
        return fromStream(ReactiveSeq.fromStream(toQueue().stream(getSubscription()))
                                     .skipLast(num));
    }

    /*
     * @see com.aol.cyclops.control.ReactiveSeq#limitLast(int)
     */
    @Override
    default LazyFutureStream<U> limitLast(final int num) {
        return fromStream(ReactiveSeq.fromStream(toQueue().stream(getSubscription()))
                                     .limitLast(num));
    }

    /*
     * @see com.aol.cyclops.control.ReactiveSeq#firstValue()
     */
    @Override
    default U firstValue() {

        return ReactiveSeq.fromStream(toQueue().stream(getSubscription()))
                          .firstValue();
    }

    /*
     * Batch the elements in the Stream by a combination of Size and Time
     * If batch exceeds max size it will be split
     * If batch exceeds max time it will be split
     * Excludes Null values (neccessary for timeout handling)
     *
     * @see com.aol.cyclops.control.ReactiveSeq#batchBySizeAndTime(int, long, java.util.concurrent.TimeUnit, java.util.function.Supplier)
     */
    @Override
    default <C extends Collection<? super U>> LazyFutureStream<C> groupedBySizeAndTime(final int size, final long time, final TimeUnit unit,
            final Supplier<C> factory) {
        return fromStream(ReactiveSeq.fromStream(toQueue().stream(getSubscription()))
                                     .groupedBySizeAndTime(size, time, unit, factory));
        /**         Queue<U> queue = toQueue();
            Function<BiFunction<Long,TimeUnit,U>, Supplier<Collection<U>>> fn = new BatchByTimeAndSize(size,time,unit,factory);
            return (LazyFutureStream)fromStream(queue.streamBatch(getSubscription(), (Function)fn));**/
    }

    /*
     * @see com.aol.cyclops.control.ReactiveSeq#groupedStatefullyUntil(java.util.function.BiPredicate)
     */
    @Override
    default LazyFutureStream<ListX<U>> groupedStatefullyUntil(final BiPredicate<ListX<? super U>, ? super U> predicate) {
        return fromStream(ReactiveSeq.fromStream(toQueue().stream(getSubscription()))
                                     .groupedStatefullyUntil(predicate));
    }

    /*
     * @see com.aol.cyclops.control.ReactiveSeq#batchUntil(java.util.function.Predicate)
     */
    @Override
    default LazyFutureStream<ListX<U>> groupedUntil(final Predicate<? super U> predicate) {
        return fromStream(ReactiveSeq.fromStream(toQueue().stream(getSubscription()))
                                     .groupedUntil(predicate));
    }

    /*
     * @see com.aol.cyclops.control.ReactiveSeq#batchWhile(java.util.function.Predicate)
     */
    @Override
    default LazyFutureStream<ListX<U>> groupedWhile(final Predicate<? super U> predicate) {
        return fromStream(ReactiveSeq.fromStream(toQueue().stream(getSubscription()))
                                     .groupedWhile(predicate));
    }

    /*
     * @see com.aol.cyclops.control.ReactiveSeq#batchWhile(java.util.function.Predicate, java.util.function.Supplier)
     */
    @Override
    default <C extends Collection<? super U>> LazyFutureStream<C> groupedWhile(final Predicate<? super U> predicate, final Supplier<C> factory) {
        return fromStream(ReactiveSeq.fromStream(toQueue().stream(getSubscription()))
                                     .groupedWhile(predicate, factory));
    }

    /* (non-Javadoc)
     * @see org.jooq.lambda.Seq#sorted(java.util.function.Function)
     */
    @Override
    default <R extends Comparable<? super R>> LazyFutureStream<U> sorted(final Function<? super U, ? extends R> function) {
        return fromStream(ReactiveSeq.fromStream(toQueue().stream(getSubscription()))
                                     .sorted(function));
    }

    /*
     * @see com.aol.cyclops.control.ReactiveSeq#batchUntil(java.util.function.Predicate, java.util.function.Supplier)
     */
    @Override
    default <C extends Collection<? super U>> LazyFutureStream<C> groupedUntil(final Predicate<? super U> predicate, final Supplier<C> factory) {

        return fromStream(ReactiveSeq.fromStream(toQueue().stream(getSubscription()))
                                     .groupedUntil(predicate, factory));
    }

    /*
     * @see com.aol.cyclops.control.ReactiveSeq#recover(java.util.function.Function)
     */
    @Override
    default LazyFutureStream<U> recover(final Function<Throwable, ? extends U> fn) {
        return this.onFail(e -> fn.apply(e.getCause()));

    }

    /*
     * @see com.aol.cyclops.control.ReactiveSeq#recover(java.lang.Class, java.util.function.Function)
     */
    @Override
    default <EX extends Throwable> LazyFutureStream<U> recover(final Class<EX> exceptionClass, final Function<EX, ? extends U> fn) {
        return this.onFail(exceptionClass, e -> fn.apply((EX) e.getCause()));
    }

    /**
     * Perform a forEach operation over the Stream, without closing it, consuming only the specified number of elements from
     * the Stream, at this time. More elements can be consumed later, by called request on the returned Subscription
     * 
     * e.g.
     * <pre>
     * {@code
     *     Subscription next = LazyFutureStream.of(1,2,3,4)
     *          					    .forEachX(2,System.out::println);
     *          
     *     System.out.println("First batch processed!");
     *     
     *     next.request(2);
     *     
     *      System.out.println("Second batch processed!");
     *      
     *     //prints
     *     1
     *     2
     *     First batch processed!
     *     3
     *     4 
     *     Second batch processed!
     * }
     * </pre>
     * 
     * 
     * @param numberOfElements To consume from the Stream at this time
     * @param consumer To accept incoming events from the Stream
     * @return Subscription so that further processing can be continued or cancelled.
     */
    @Override
    default <X extends Throwable> Subscription forEachX(final long numberOfElements, final Consumer<? super U> consumer) {
        val t2 = LazyFutureStreamUtils.forEachX(this, numberOfElements, consumer);
        t2.v2.run();
        return t2.v1.join();
    }

    /**
     * Perform a forEach operation over the Stream  without closing it,  capturing any elements and errors in the supplied consumers, but only consuming 
     * the specified number of elements from the Stream, at this time. More elements can be consumed later, by called request on the returned Subscription 
     * <pre>
     * {@code
     *     Subscription next = LazyFutureStream.of(()->1,()->2,()->{throw new RuntimeException()},()->4)
     *                                  .map(Supplier::get)
     *          					    .forEachXWithError(2,System.out::println, e->e.printStackTrace());
     *          
     *     System.out.println("First batch processed!");
     *     
     *     next.request(2);
     *     
     *      System.out.println("Second batch processed!");
     *      
     *     //prints
     *     1
     *     2
     *     First batch processed!
     *     
     *     RuntimeException Stack Trace on System.err
     *     
     *     4 
     *     Second batch processed!
     * }
     * </pre>	 
     * 
     * 
     * @param numberOfElements To consume from the Stream at this time
     * @param consumer To accept incoming elements from the Stream
     * @param consumerError To accept incoming processing errors from the Stream
     * @return Subscription so that further processing can be continued or cancelled.
     */
    @Override
    default <X extends Throwable> Subscription forEachXWithError(final long numberOfElements, final Consumer<? super U> consumer,
            final Consumer<? super Throwable> consumerError) {
        val t2 = LazyFutureStreamUtils.forEachXWithError(this, numberOfElements, consumer, consumerError);
        t2.v2.run();
        return t2.v1.join();
    }

    /**
     * Perform a forEach operation over the Stream  without closing it,  capturing any elements and errors in the supplied consumers, but only consuming 
     * the specified number of elements from the Stream, at this time. More elements can be consumed later, by called request on the returned Subscription,
     * when the entire Stream has been processed an onComplete event will be recieved.
     * 
     * <pre>
     * {@code
     *     Subscription next = LazyFurtureStream.of(()->1,()->2,()->{throw new RuntimeException()},()->4)
     *                                  .map(Supplier::get)
     *          					    .forEachXEvents(2,System.out::println, e->e.printStackTrace(),()->System.out.println("the end!"));
     *          
     *     System.out.println("First batch processed!");
     *     
     *     next.request(2);
     *     
     *      System.out.println("Second batch processed!");
     *      
     *     //prints
     *     1
     *     2
     *     First batch processed!
     *     
     *     RuntimeException Stack Trace on System.err
     *     
     *     4 
     *     Second batch processed!
     *     The end!
     * }
     * </pre>	 
     * @param numberOfElements To consume from the Stream at this time
     * @param consumer To accept incoming elements from the Stream
     * @param consumerError To accept incoming processing errors from the Stream
     * @param onComplete To run after an onComplete event
     * @return Subscription so that further processing can be continued or cancelled.
     */
    @Override
    default <X extends Throwable> Subscription forEachXEvents(final long numberOfElements, final Consumer<? super U> consumer,
            final Consumer<? super Throwable> consumerError, final Runnable onComplete) {
        val t2 = LazyFutureStreamUtils.forEachXEvents(this, numberOfElements, consumer, consumerError, onComplete);
        t2.v2.run();
        return t2.v1.join();
    }

    /**
     *  Perform a forEach operation over the Stream    capturing any elements and errors in the supplied consumers,  
     * <pre>
     * {@code
     *     Subscription next = LazyFutureStream.of(()->1,()->2,()->{throw new RuntimeException()},()->4)
     *                                  .map(Supplier::get)
     *          					    .forEachWithError(System.out::println, e->e.printStackTrace());
     *          
     *     System.out.println("processed!");
     *     
     *    
     *      
     *     //prints
     *     1
     *     2
     *     RuntimeException Stack Trace on System.err
     *     4
     *     processed!
     *     
     * }
     * </pre>	 
     * @param consumerElement To accept incoming elements from the Stream
     * @param consumerError To accept incoming processing errors from the Stream
     */
    @Override
    default <X extends Throwable> void forEachWithError(final Consumer<? super U> consumerElement, final Consumer<? super Throwable> consumerError) {
        val t2 = LazyFutureStreamUtils.forEachWithError(this, consumerElement, consumerError);
        t2.v2.run();
    }

    /**
     * Perform a forEach operation over the Stream  capturing any elements and errors in the supplied consumers
     * when the entire Stream has been processed an onComplete event will be recieved.
     * 
     * <pre>
     * {@code
     *     Subscription next = LazyFutureStream.of(()->1,()->2,()->{throw new RuntimeException()},()->4)
     *                                  .map(Supplier::get)
     *          					    .forEachEvents(System.out::println, e->e.printStackTrace(),()->System.out.println("the end!"));
     *          
     *     System.out.println("processed!");
     *     
     *      
     *     //prints
     *     1
     *     2
     *     RuntimeException Stack Trace on System.err
     *      4 
     *     processed!
     *     
     *     
     * }
     * </pre>	
     * @param consumerElement To accept incoming elements from the Stream
     * @param consumerError To accept incoming processing errors from the Stream
     * @param onComplete To run after an onComplete event
     */
    @Override
    default <X extends Throwable> void forEachEvent(final Consumer<? super U> consumerElement, final Consumer<? super Throwable> consumerError,
            final Runnable onComplete) {
        val t2 = LazyFutureStreamUtils.forEachEvent(this, consumerElement, consumerError, onComplete);
        t2.v2.run();
    }

    /** END REACTIVESEQ **/

    /**
     * Construct an parallel LazyFutureStream from specified array, using the configured
     * standard parallel thread pool. By default this is the Common ForkJoinPool.
     * To use a different thread pool, the recommended approach is to construct your own LazyReact builder
     *
     * @see ThreadPools#getStandard()
     * @see ThreadPools#setUseCommon(boolean)
     *
     * @param array
     *            Values to react to
     * @return Next SimpleReact stage
     */
    public static <U> LazyFutureStream<U> parallel(final U... array) {
        return LazyReact.parallelCommonBuilder()
                        .of(array);
    }

    /**
     *  Create a 'free threaded' asynchronous stream that runs on the supplied CompletableFutures executor service (unless async operator invoked
     *  , in which it will switch to the common 'free' thread executor)
     *  Subsequent tasks will be executed synchronously unless the async() operator is invoked.
     *
     *
     */
    static <T> LazyFutureStream<T> lazyFutureStreamFrom(final Stream<CompletableFuture<T>> stream) {
        return new LazyReact(
                             ThreadPools.getSequential()).withRetrier(new AsyncRetryExecutor(
                                                                                             ThreadPools.getSequentialRetry()))
                                                         .withAsync(false)
                                                         .fromStreamFutures(stream);
    }

    /**
     *  Create a 'free threaded' asynchronous stream that runs on the supplied CompletableFutures executor service (unless async operator invoked
     *  , in which it will switch to the common 'free' thread executor)
     *  Subsequent tasks will be executed synchronously unless the async() operator is invoked.
     *
     *
     */
    static <T> LazyFutureStream<T> lazyFutureStream(final CompletableFuture<T> value) {
        return new LazyReact(
                             ThreadPools.getSequential()).withRetrier(new AsyncRetryExecutor(
                                                                                             ThreadPools.getSequentialRetry()))
                                                         .withAsync(false)
                                                         .fromStreamFutures(Stream.of(value));
    }

    /**
     *  Create a 'free threaded' asynchronous stream that runs on a single thread (not current)
     *  The supplier will be executed asyncrhonously, subsequent tasks will be executed synchronously unless the async() operator
     *  is invoked.
     *
     *
     */
    static <T> LazyFutureStream<T> lazyFutureStream(final CompletableFuture<T>... values) {
        return new LazyReact(
                             ThreadPools.getSequential()).withRetrier(new AsyncRetryExecutor(
                                                                                             ThreadPools.getSequentialRetry()))
                                                         .withAsync(false)
                                                         .fromStreamFutures(Stream.of(values));
    }

    /**
     *  Create a 'free threaded' asynchronous stream that runs on a single thread (not current)
     *  The supplier will be executed asyncrhonously, subsequent tasks will be executed synchronously unless the async() operator
     *  is invoked.
     *
     * @see Stream#of(Object)
     */
    static <T> LazyFutureStream<T> react(final Supplier<T> value) {
        return new LazyReact(
                             ThreadPools.getSequential()).withRetrier(new AsyncRetryExecutor(
                                                                                             ThreadPools.getSequentialRetry()))
                                                         .withAsync(false)
                                                         .ofAsync(value);
    }

    /**
     Create a 'free threaded' asynchronous stream that runs on a single thread (not current)
     * The supplier will be executed asyncrhonously, subsequent tasks will be executed synchronously unless the async() operator is invoked.
    
     */
    @SafeVarargs
    static <T> LazyFutureStream<T> react(final Supplier<T>... values) {
        return new LazyReact(
                             ThreadPools.getSequential()).withRetrier(new AsyncRetryExecutor(
                                                                                             ThreadPools.getSequentialRetry()))
                                                         .withAsync(false)
                                                         .ofAsync(values);
    }

    /**
     * Create a sequential synchronous stream that runs on the current thread
     *
     */
    static <T> LazyFutureStream<T> of(final T value) {
        return lazyFutureStream((Stream) Seq.of(value));
    }

    /**
     * Create a sequential synchronous stream that runs on the current thread
     *
     */
    @SafeVarargs
    static <T> LazyFutureStream<T> of(final T... values) {
        return lazyFutureStream((Stream) Seq.of(values));
    }

    /**
     * Create a sequential synchronous stream that runs on a free thread (commonFreeThread executor by default, shared
     * across any instances created in this manner.
     * @see com.aol.cyclops.react.ThreadPools#setUseCommon(boolean)
     *
     */
    static <T> LazyFutureStream<T> freeThread(final T value) {
        return (LazyFutureStream) freeThread(new Object[] { value });
    }

    /**
     * Create a sequential synchronous stream that runs on a free thread (commonFreeThread executor by default, shared
     * across any instances created in this manner.
     * @see com.aol.cyclops.react.ThreadPools#setUseCommon(boolean)
     *
     */
    @SafeVarargs
    static <T> LazyFutureStream<T> freeThread(final T... values) {
        final LazyReact react = new LazyReact(
                                              ThreadPools.getSequential(), RetryBuilder.getDefaultInstance()
                                                                                       .withScheduler(ThreadPools.getSequentialRetry()),
                                              false, new MaxActive(
                                                                   1, 1));
        return new LazyFutureStreamImpl<T>(
                                           react, Stream.of(values));

    }

    /**
     * Create a sequential synchronous stream that runs on the current thread
     */
    static <T> LazyFutureStream<T> empty() {
        return lazyFutureStream((Stream) Seq.empty());
    }

    /**
     * @see Stream#iterate(Object, UnaryOperator)
     */
    static <T> LazyFutureStream<T> iterate(final T seed, final UnaryOperator<T> f) {
        return lazyFutureStream((Stream) Seq.iterate(seed, f));
    }

    /**
     * Generate an infinite Stream of null values that runs on the current thread
     * @see Stream#generate(Supplier)
     */
    static LazyFutureStream<Void> generate() {
        return generate(() -> null);
    }

    /**
     * Generate an infinite Stream of given value that runs on the current thread
     * @see Stream#generate(Supplier)
     */
    static <T> LazyFutureStream<T> generate(final T value) {
        return generate(() -> value);
    }

    /**
     * Generate an infinite Stream of value returned from Supplier that runs on the current thread
     * @see Stream#generate(Supplier)
     */
    static <T> LazyFutureStream<T> generate(final Supplier<T> s) {
        return lazyFutureStream(Stream.generate(s));
    }

    /**
     * Wrap a Stream into a FutureStream that runs on the current thread
     */
    static <T> LazyFutureStream<T> lazyFutureStream(final Stream<T> stream) {
        if (stream instanceof LazyFutureStream)
            return (LazyFutureStream<T>) stream;
        final LazyReact react = new LazyReact(
                                              ThreadPools.getCurrentThreadExecutor(), RetryBuilder.getDefaultInstance()
                                                                                                  .withScheduler(ThreadPools.getSequentialRetry()),
                                              false, new MaxActive(
                                                                   1, 1));
        return new LazyFutureStreamImpl<T>(
                                           react, stream);

    }

    /**
     * Wrap an Iterable into a FutureStream that runs on the current thread
     */
    static <T> LazyFutureStream<T> lazyFutureStreamFromIterable(final Iterable<T> iterable) {
        return lazyFutureStream(iterable.iterator());
    }

    /**
     * Wrap an Iterator into a FutureStream that runs on the current thread
     */
    static <T> LazyFutureStream<T> lazyFutureStream(final Iterator<T> iterator) {
        return lazyFutureStream(StreamSupport.stream(spliteratorUnknownSize(iterator, ORDERED), false));
    }

}<|MERGE_RESOLUTION|>--- conflicted
+++ resolved
@@ -92,11 +92,6 @@
 public interface LazyFutureStream<U> extends Functor<U>, Filterable<U>, LazySimpleReactStream<U>, LazyStream<U>, ReactiveSeq<U>, LazyToQueue<U>,
         ConfigurableStream<U, FastFuture<U>>, FutureStreamSynchronousPublisher<U> {
 
-<<<<<<< HEAD
-    
-    
-
-=======
     default <A,R> LazyFutureStream<R> collectSeq(Collector<? super U,A,R> c){
         return this.getSimpleReact().fromStream(Stream.of(Lambda.λ(()->this.collect(c))).map(Supplier::get));
     }
@@ -264,8 +259,7 @@
         return this.getSimpleReact().<R>generate(()->fn.apply(this))
                                     .limit(1);
     }
-    
->>>>>>> 730c300a
+
     @Override
     default LazyFutureStream<U> filterNot(final Predicate<? super U> fn) {
 
