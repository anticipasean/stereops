--- conflicted
+++ resolved
@@ -2,10 +2,6 @@
 
 import java.util.function.Consumer;
 
-<<<<<<< HEAD
-
-=======
->>>>>>> 3d6085ee
 /**
  * Created by johnmcclean on 12/01/2017.
  */
