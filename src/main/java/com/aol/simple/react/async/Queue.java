package com.aol.simple.react.async;

import java.util.Arrays;
import java.util.Collection;
import java.util.concurrent.BlockingQueue;
import java.util.concurrent.CompletableFuture;
import java.util.concurrent.LinkedBlockingQueue;
import java.util.concurrent.TimeUnit;
import java.util.concurrent.atomic.AtomicInteger;
import java.util.stream.Collectors;
import java.util.stream.Stream;

import lombok.AccessLevel;
import lombok.AllArgsConstructor;
import lombok.Getter;
import lombok.experimental.Wither;

import com.aol.simple.react.exceptions.ExceptionSoftener;
import com.aol.simple.react.exceptions.SimpleReactProcessingException;

/**
 * Inspired by scalaz-streams async.Queue (functionally similar, but Blocking)
 * 
 * A Queue that takes data from one or more input Streams and provides them to
 * one or more output Streams
 * 
 * @author johnmcclean
 *
 * @param <T>
 *            Type of data stored in Queue
 */
@Wither
@AllArgsConstructor
public class Queue<T> implements Adapter<T> {

	private final static PoisonPill POISON_PILL = new PoisonPill();
	private final ExceptionSoftener softener = ExceptionSoftener.singleton.factory
			.getInstance();
	private volatile boolean open = true;
	private final AtomicInteger listeningStreams = new AtomicInteger();
	private final int timeout;
	private final TimeUnit timeUnit;
	
	private final int offerTimeout;
	private final TimeUnit offerTimeUnit;
	private final int maxPoisonPills;

	@Getter(AccessLevel.PACKAGE)
	private final BlockingQueue<T> queue;
	
	@Getter
	private final Signal<Integer> sizeSignal;

	/**
	 * Construct a Queue backed by a LinkedBlockingQueue
	 */
	public Queue() {
		this(new LinkedBlockingQueue<>());
	}
	
	Queue(BlockingQueue<T> queue,Signal<Integer> sizeSignal) {
		this.queue = queue;
		timeout = -1;
		timeUnit = TimeUnit.MILLISECONDS;
		maxPoisonPills = 90000;
		offerTimeout= Integer.MAX_VALUE;
		offerTimeUnit = TimeUnit.DAYS;
		this.sizeSignal = sizeSignal;
	}
	/**
	 * @param queue
	 *            BlockingQueue to back this Queue
	 */
	public Queue(BlockingQueue<T> queue) {
		this(queue,Signal.queueBackedSignal());
	}

	/**
	 * @return Sequential Infinite (until Queue is closed) Stream of data from
	 *         this Queue
	 * 
	 *         use queue.stream().parallel() to convert to a parallel Stream
	 * 
	 */
	public Stream<T> stream() {
		listeningStreams.incrementAndGet(); //assumes all Streams that ever connected, remain connected
		return Stream.generate(this::ensureOpen);
	}

	

	/**
	 * @return Infinite (until Queue is closed) Stream of CompletableFutures
	 *         that can be used as input into a SimpleReact concurrent dataflow
	 * 
	 *         This Stream itself is Sequential, SimpleReact will apply
	 *         concurrency / parralellism via the constituent CompletableFutures
	 * 
	 */
	public Stream<CompletableFuture<T>> streamCompletableFutures() {
		return stream().map(CompletableFuture::completedFuture);
	}

	/**
	 * @param stream
	 *            Input data from provided Stream
	 */
	public boolean fromStream(Stream<T> stream) {
		stream.collect(Collectors.toCollection(() -> queue));
		return true;
	}

<<<<<<< HEAD
	private T ensureOpen() {
		if (!open)
=======
	

	private  Collection<T>  ensureOpen() {
		
		if(!open && queue.size()==0)
>>>>>>> 00d42337
			throw new ClosedQueueException();
		
		T data = null;
		try {
			if (timeout == -1)
				data = queue.take();
			else {
				data = queue.poll(timeout, timeUnit);
				if (data == null)
					throw new QueueTimeoutException();
			}
		} catch (InterruptedException e) {
			Thread.currentThread().interrupt();
			softener.throwSoftenedException(e);
		}
			
		if(data instanceof PoisonPill)
			throw new ClosedQueueException();
		
		if(sizeSignal!=null)
			this.sizeSignal.set(queue.size());

		return data;
	}

	/**
	 * Exception thrown if Queue closed
	 * 
	 * @author johnmcclean
	 *
	 */
	public static class ClosedQueueException extends
			SimpleReactProcessingException {
		private static final long serialVersionUID = 1L;
	}

	/**
	 * Exception thrown if Queue polling timesout
	 * 
	 * @author johnmcclean
	 *
	 */
	public static class QueueTimeoutException extends
			SimpleReactProcessingException {
		private static final long serialVersionUID = 1L;
	}

	private static class PoisonPill { }


	/**
	 * Add a single data point to the queue
	 * 
	 * If the queue is a bounded queue and is full, will return false
	 * 
	 * @param data Data to add
	 * @return true if successfully added.
	 */
	public boolean add(T data){
		try{
			boolean result = queue.add(data);
			if(sizeSignal!=null)
				this.sizeSignal.set(queue.size());
			return result;
			
		}catch(IllegalStateException e){
			return false;
		}
	}
	/**
	 * Offer a single datapoint to this Queue
	 * 
	 * If the queue is a bounded queue and is full it will block until space comes available or until
	 * offer time out is reached (default is Integer.MAX_VALUE DAYS).
	 * 
	 * @param data
	 *            data to add
	 * @return self
	 */
	@Override
	public boolean offer(T data) {
		try {
			boolean result =  this.queue.offer(data,this.offerTimeout,this.offerTimeUnit);
			if(sizeSignal!=null)
				this.sizeSignal.set(queue.size());
			return result;
		} catch (InterruptedException e) {
			Thread.currentThread().interrupt();
			this.softener.throwSoftenedException(e);
		}
		return false;
		
	}

	
	
	/**
	 * Close this Queue
	 * 
	 * @return true if closed
	 */
	@Override
	public boolean close() {
		this.open = false;
		for(int i=0;i<Math.max(maxPoisonPills, listeningStreams.get());i++)
			queue.add((T)POISON_PILL);

		return true;
	}
}<|MERGE_RESOLUTION|>--- conflicted
+++ resolved
@@ -24,7 +24,7 @@
  * A Queue that takes data from one or more input Streams and provides them to
  * one or more output Streams
  * 
- * @author johnmcclean
+ * @author johnmcclean, thomas kountis
  *
  * @param <T>
  *            Type of data stored in Queue
@@ -110,16 +110,8 @@
 		return true;
 	}
 
-<<<<<<< HEAD
 	private T ensureOpen() {
-		if (!open)
-=======
-	
-
-	private  Collection<T>  ensureOpen() {
-		
 		if(!open && queue.size()==0)
->>>>>>> 00d42337
 			throw new ClosedQueueException();
 		
 		T data = null;
