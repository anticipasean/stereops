--- conflicted
+++ resolved
@@ -28,12 +28,12 @@
     provided
 }
 dependencies {
-<<<<<<< HEAD
+
 
     compile project(':cyclops')
     compile project(':cyclops-reactive-collections')
 
-    provided 'org.projectlombok:lombok:1.16.12'
+    provided 'org.projectlombok:lombok:1.16.20'
     testCompile project(':cyclops').sourceSets.test.output
     testCompile 'org.reactivestreams:reactive-streams-tck:1.0.0'
     testCompile 'org.mockito:mockito-core:1.9.5'
@@ -43,20 +43,7 @@
     testCompile 'org.testng:testng:5.14.10'
     testCompile 'com.github.stefanbirkner:system-rules:1.10.0'
     testCompile 'io.vertx:vertx-core:3.0.0'
-=======
-     compile project(':cyclops')
 
-  provided 'org.projectlombok:lombok:1.16.20'
-  testCompile project(':cyclops').sourceSets.test.output
-  testCompile 'org.reactivestreams:reactive-streams-tck:1.0.0'
-  testCompile 'org.mockito:mockito-core:1.9.5'
-  testCompile 'io.projectreactor:reactor-core:3.0.7.RELEASE'
-  testCompile 'org.hamcrest:hamcrest-all:1.3'
-  testCompile group: 'junit', name: 'junit', version: '4.12'
-  testCompile 'org.testng:testng:5.14.10'
-  testCompile 'com.github.stefanbirkner:system-rules:1.10.0'
-  testCompile 'io.vertx:vertx-core:3.0.0'
->>>>>>> f23991c6
 }
 sourceSets {
     main.compileClasspath += [configurations.provided]
