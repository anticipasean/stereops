package com.aol.cyclops.lambda.functions;

import java.util.function.BiFunction;
import java.util.function.Function;

import org.junit.Test;

import com.aol.cyclops.functions.Curry;

import static org.hamcrest.Matchers.*;
import static org.junit.Assert.*;
public class CurryTest {

	@Test
	public void testBiFunc() {
		
		
		BiFunction<Integer,Integer,Integer> add= (i,j) -> i+j;
		Function<Integer,Integer> add5 = Curry.curry2(add).apply(5);
		
		int total = add5.apply(10); //15
		
		
		
		BiFunction<Integer,Integer,String> fn= (i,j) -> "" + (i+j) + "hello";
		assertThat(Curry.curry2(fn).apply(1).apply(2),equalTo("3hello"));
<<<<<<< HEAD
		
	}
=======
	} 
>>>>>>> 6cff41fb
	@Test
	public void testBiFuncInPlace() {
		
		assertThat(Curry.curry2((Integer i, Integer j) -> "" + (i+j) + "hello").apply(1).apply(2),equalTo("3hello"));
	}
	@Test
	public void testMethodRef() {
		
		assertThat(Curry.curry2(this::mult).apply(3).apply(2),equalTo(6));
	}
	@Test
	public void testMethodRef3() {
		
		assertThat(Curry.curry3(this::three).apply(3).apply(2).apply("three"),equalTo("three6"));
	}
	@Test
	public void testMethodRef4() {
		
		assertThat(Curry.curry4(this::four).apply(3).apply(2).apply("three").apply("4"),equalTo("three64"));
	}
	@Test
	public void testMethodRef5() {
		
		assertThat(Curry.curry5(this::five).apply(3).apply(2).apply("three").apply("4").apply(true),equalTo("three64true"));
	}
	@Test
	public void testMethodRef6() {
		
		assertThat(Curry.curry6(this::six).apply(3).apply(2).apply("three").apply("4").apply(true).apply(10),equalTo("three164true"));
	}
	@Test
	public void testMethodRef7() {
		
		assertThat(Curry.curry7(this::seven).apply(3).apply(2).apply("three").apply("4").apply(true).apply(10).apply("prefix"),equalTo("prefixthree164true"));
	}
	@Test
	public void testMethodRef8() {
		
		assertThat(Curry.curry8(this::eight).apply(3).apply(2).apply("three").apply("4").apply(true).apply(10).apply("prefix").apply(false),equalTo("falseprefixthree164true"));
	}
	
	public Integer mult(Integer a,Integer b){
		return a*b;
	}
	public String three(Integer a,Integer b,String name){
		return name + (a*b);
	}
	public String four(Integer a,Integer b,String name,String postfix){
		return name + (a*b) + postfix;
	}
	public String five(Integer a,Integer b,String name,String postfix,boolean append){
		return name + (a*b) + postfix +append;
	}
	public String six(Integer a,Integer b,String name,String postfix,boolean append,int num){
		return name + ((a*b)+num) + postfix +append;
	}
	public String seven(Integer a,Integer b,String name,String postfix,boolean append,int num , String start){
		return start +name + ((a*b)+num) + postfix +append;
	}
	public String eight(Integer a,Integer b,String name,String postfix,boolean append,int num , String start,boolean willBeFalse){
		return ""+willBeFalse+start +name + ((a*b)+num) + postfix +append;
	}

}<|MERGE_RESOLUTION|>--- conflicted
+++ resolved
@@ -1,35 +1,22 @@
 package com.aol.cyclops.lambda.functions;
 
+import static org.hamcrest.Matchers.equalTo;
+import static org.junit.Assert.assertThat;
+
 import java.util.function.BiFunction;
-import java.util.function.Function;
 
 import org.junit.Test;
 
 import com.aol.cyclops.functions.Curry;
-
-import static org.hamcrest.Matchers.*;
-import static org.junit.Assert.*;
 public class CurryTest {
 
 	@Test
 	public void testBiFunc() {
 		
-		
-		BiFunction<Integer,Integer,Integer> add= (i,j) -> i+j;
-		Function<Integer,Integer> add5 = Curry.curry2(add).apply(5);
-		
-		int total = add5.apply(10); //15
-		
-		
-		
 		BiFunction<Integer,Integer,String> fn= (i,j) -> "" + (i+j) + "hello";
 		assertThat(Curry.curry2(fn).apply(1).apply(2),equalTo("3hello"));
-<<<<<<< HEAD
-		
 	}
-=======
-	} 
->>>>>>> 6cff41fb
+	
 	@Test
 	public void testBiFuncInPlace() {
 		
