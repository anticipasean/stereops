package cyclops.futurestream.react.lazy;

import static java.util.Arrays.asList;
import static org.hamcrest.Matchers.containsInAnyOrder;
import static org.hamcrest.Matchers.equalTo;
import static org.hamcrest.Matchers.greaterThan;
import static org.hamcrest.Matchers.hasItem;
import static org.hamcrest.Matchers.is;
import static org.hamcrest.Matchers.lessThan;
import static org.hamcrest.Matchers.not;
import static cyclops.data.tuple.Tuple.tuple;
import static org.junit.Assert.assertEquals;
import static org.junit.Assert.assertThat;

import java.io.Serializable;
import java.util.ArrayList;
import java.util.Arrays;
import java.util.Collection;
import java.util.Iterator;
import java.util.List;
import java.util.concurrent.ForkJoinPool;
import java.util.concurrent.TimeUnit;
import java.util.function.Supplier;
import java.util.stream.Collectors;
import java.util.stream.Stream;

import com.oath.cyclops.ReactiveConvertableSequence;
import com.oath.cyclops.react.ThreadPools;
import cyclops.futurestream.react.base.BaseSeqTest;
import cyclops.futurestream.FutureStream;
import cyclops.reactive.ReactiveSeq;
import cyclops.data.tuple.Tuple2;
import org.junit.Ignore;
import org.junit.Test;

import cyclops.futurestream.LazyReact;
import com.oath.cyclops.async.adapters.Queue;
import com.oath.cyclops.async.QueueFactories;
import com.oath.cyclops.async.adapters.Signal;

public abstract class LazySeqTest extends BaseSeqTest {

	@Test
	public void testCycleLong() {
		assertEquals(asList(1, 2, 1, 2, 1, 2).size(),of(1, 2).cycle(3).to(ReactiveConvertableSequence::converter).listX().size());
		assertEquals(asList(1, 2, 3, 1, 2, 3).size(), of(1, 2, 3).cycle(2).to(ReactiveConvertableSequence::converter).listX().size());
	}

	@Test
    public void takeWhileWithSleep(){
	    new LazyReact().<Integer>fromIterableAsync(Arrays.asList(()->1,()->{
	        System.out.println("Sleep one! " + Thread.currentThread().getId());
	        sleep(1000000000);
	        return 200;
        })).map(i->{
            sleep(100);
            System.out.println("Map " + Thread.currentThread().getId());
            return i+1;
        }).takeWhile(i->{
            System.out.println("Take while " + Thread.currentThread().getId());
            return false;
        }).forEach(System.out::println);

      //  sleep(10000);
    }
	@Test
	public void copy(){
		of(1,2,3,4,5,6)
				.map(i->i+2)
				.copy(5)
				.forEach(s -> System.out.println(s.toList()));
	}
	@Test
    public void testCycle() {
		for(int i=0;i<1000;i++)
    	   assertEquals(asList(1, 1, 1, 1, 1,1),of(1).cycle().limit(6).toList());

    }
	@Test
	public void lazyCollection(){
		Collection<Integer> col = of(1,2,3,4,5,6)
				.map(i->i+2).to()
				.lazyCollection();

		assertThat(col.size(),equalTo(6));
	}
	@Test
	public void switchOnNextMultiple(){
<<<<<<< HEAD
        for(int i=0;i<5000;i++) {
            List<Object> list = react(() -> 1, () -> 2).mergeLatest(react(() -> 'a', () -> 'b'),
                react(() -> 100, () -> 200)).toList();
            System.out.println(list);

            assertThat(list.size(), equalTo(6));
=======
        for(int i=0;i<500;i++) {
            assertThat(react(() -> 1, () -> 2).mergeLatest(react(() -> 'a', () -> 'b'),
                react(() -> 100, () -> 200)).toList().size(), equalTo(6));
>>>>>>> 10eb5d06
        }
	}

	@Test
	public void batchByTime2(){

		//for(int i=0;i<500;i++)
		{

		//	System.out.println(i);
			assertThat(react(()->1,()->2,()->3,()->4,()->5,()->{sleep(2000);return 6;})

							.groupedByTime(10,TimeUnit.MICROSECONDS)
							.toList()
							.get(0)
							,not(hasItem(6)));
		}
	}

	@Test
	public void testZipWithFutures(){
		FutureStream stream = of("a","b");
		FutureStream<Tuple2<Integer,String>> seq = of(1,2).actOnFutures().zip(stream);
		List<Tuple2<Integer,String>> result = seq.block();//.map(tuple -> Tuple.tuple(tuple.v1.join(),tuple.v2)).collect(CyclopsCollectors.toList());
		System.out.println(result);
		assertThat(result.size(),is(asList(tuple(1,"a"),tuple(2,"b")).size()));
	}

	@Test
	public void testZipWithFuturesStream(){
		Stream stream = of("a","b");
		FutureStream<Tuple2<Integer,String>> seq = of(1,2).actOnFutures().zip(stream);
		List<Tuple2<Integer,String>> result = seq.block();//.map(tuple -> Tuple.tuple(tuple.v1.join(),tuple.v2)).collect(CyclopsCollectors.toList());
		assertThat(result.size(),is(asList(tuple(1,"a"),tuple(2,"b")).size()));
	}
	@Test
	public void testZipWithFuturesCoreStream(){
		Stream stream = Stream.of("a","b");
		FutureStream<Tuple2<Integer,String>> seq = of(1,2).actOnFutures().zip(stream);
		List<Tuple2<Integer,String>> result = seq.block();//.map(tuple -> Tuple.tuple(tuple.v1.join(),tuple.v2)).collect(CyclopsCollectors.toList());
		assertThat(result.size(),is(asList(tuple(1,"a"),tuple(2,"b")).size()));
	}


	@Test
	public void testZipFuturesWithIndex(){

		 FutureStream<Tuple2<String,Long>> seq = of("a","b").actOnFutures().zipWithIndex();
		List<Tuple2<String,Long>> result = seq.block();//.map(tuple -> Tuple.tuple(tuple.v1.join(),tuple.v2)).collect(CyclopsCollectors.toList());
		assertThat(result.size(),is(asList(tuple("a",0l),tuple("b",1l)).size()));
	}
	@Test
	public void duplicateFutures(){
		List<String> list = of("a","b").actOnFutures().duplicate()._1().block();
		assertThat(sortedList(list),is(asList("a","b")));
	}
	private <T> List<T> sortedList(List<T> list) {
		return list.stream().sorted().collect(Collectors.toList());
	}

	@Test
	public void duplicateFutures2(){
		List<String> list = of("a","b").actOnFutures().duplicate()._2().block();
		assertThat(sortedList(list),is(asList("a","b")));
	}



	@Test
	public void batchSinceLastReadIterator() throws InterruptedException{

			Iterator<Collection<Integer>> it = of(1,2,3,4,5,6).chunkLastReadIterator();


			List<Integer> list = new ArrayList<>();
			while(it.hasNext())
				list.addAll(it.next());



			assertThat(list.size(),equalTo(6));





	}
	@Test
	public void batchSinceLastRead() throws InterruptedException{
		List<Collection> cols = of(1,2,3,4,5,6).chunkSinceLastRead().peek(System.out::println).peek(it->{sleep(50);}).collect(Collectors.toList());

		System.out.println(cols.get(0));
		assertThat(cols.get(0).size(),is(1));
		assertThat(cols.size(),greaterThan(0));




	}

	@Test
	public void zipFastSlow() {
		Queue q = new Queue();
		LazyReact.parallelBuilder().generate(() -> sleep(100))
				.then(it -> q.add("100")).runThread(new Thread());
		new LazyReact().of(1, 2, 3, 4, 5, 6).zip(q.stream())
				.peek(it -> System.out.println(it))
				.collect(Collectors.toList());

	}


	@Test
	public void reactInfinitely(){
		 assertThat(LazyReact.sequentialBuilder().generateAsync(() -> "100")
		 	.limit(100)
		 	.toList().size(),equalTo(100));
	}
	@Test
	public void streamFromQueue() {
		assertThat( LazyReact.sequentialBuilder().generateAsync(() -> "100")
			.limit(100)
			.withQueueFactory(QueueFactories.boundedQueue(100)).toQueue()
			.stream().collect(Collectors.toList()).size(),equalTo(100));

	}
	@Test
	public void testBackPressureWhenZippingUnevenStreams2() {

		Queue fast = LazyReact.parallelBuilder().withExecutor(new ForkJoinPool(2)).generateAsync(() -> "100")
				.peek(System.out::println)
				.withQueueFactory(QueueFactories.boundedQueue(10)).toQueue();

		new Thread(() -> {


			LazyReact.parallelBuilder().withExecutor(new ForkJoinPool(2)).range(0,1000)
			.peek(System.out::println)
			.peek(c -> sleep(10))
					.zip(fast.stream()).forEach(it -> {

					});
		}).start();
		;

		fast.setSizeSignal(Signal.queueBackedSignal());
		int max = fast.getSizeSignal().getContinuous()
									  .stream()
									  .mapToInt(it -> (int) it).limit(50).max().getAsInt();

		assertThat(max, lessThan(11));
	}



	@Test
	public void testOfType() {

		assertThat(of(1, "a", 2, "b", 3, null).ofType(Integer.class).toList(),containsInAnyOrder(1, 2, 3));
		assertThat(of(1, "a", 2, "b", 3, null).ofType(Integer.class).toList(),not(containsInAnyOrder("a", "b",null)));
		assertThat(of(1, "a", 2, "b", 3, null)
				.ofType(Serializable.class).toList(),containsInAnyOrder(1, "a", 2, "b", 3));
	}
	@Test @Ignore
	public void shouldZipTwoInfiniteSequences() throws Exception {

		final FutureStream<Integer> units = new LazyReact(ThreadPools.getCommonFreeThread()).iterate(1, n -> n+1);
		final FutureStream<Integer> hundreds = new LazyReact(ThreadPools.getCommonFreeThread()).iterate(100, n-> n+100);
		final ReactiveSeq<String> zipped = units.zip(hundreds, (n, p) -> n + ": " + p);


		assertThat(zipped.limit(5).join(),equalTo(of("1: 100", "2: 200", "3: 300", "4: 400", "5: 500").join()));
	}

	@Test
	public void shouldZipFiniteWithInfiniteSeq() throws Exception {
		ThreadPools.setUseCommon(false);
		final ReactiveSeq<Integer> units = new LazyReact(ThreadPools.getCommonFreeThread()).iterate(1, n -> n+1).limit(5);
		final FutureStream<Integer> hundreds = new LazyReact(ThreadPools.getCommonFreeThread()).iterate(100, n-> n+100); // <-- MEMORY LEAK! - no auto-closing yet, so writes infinetely to it's async queue
		final ReactiveSeq<String> zipped = units.zip(hundreds, (n, p) -> n + ": " + p);

		assertThat(zipped.limit(5).join(),equalTo(of("1: 100", "2: 200", "3: 300", "4: 400", "5: 500").join()));
		ThreadPools.setUseCommon(true);
	}

	@Test
	public void shouldZipInfiniteWithFiniteSeq() throws Exception {
		ThreadPools.setUseCommon(false);
		final FutureStream<Integer> units = new LazyReact(ThreadPools.getCommonFreeThread()).iterate(1, n -> n+1); // <-- MEMORY LEAK!- no auto-closing yet, so writes infinetely to it's async queue
		final ReactiveSeq<Integer> hundreds = new LazyReact(ThreadPools.getCommonFreeThread()).iterate(100, n-> n+100).limit(5);
		final ReactiveSeq<String> zipped = units.zip(hundreds, (n, p) -> n + ": " + p);
		assertThat(zipped.limit(5).join(),equalTo(of("1: 100", "2: 200", "3: 300", "4: 400", "5: 500").join()));
		ThreadPools.setUseCommon(true);
	}


	@Test
	public void testCastPast() {
		assertThat(
				of(1, "a", 2, "b", 3, null).capture(e -> e.printStackTrace())
						.cast(Serializable.class).toList(),containsInAnyOrder(1, "a", 2, "b", 3, null));

	}


	protected Object sleep(int i) {
		try {
			Thread.currentThread().sleep(i);
		} catch (InterruptedException e) {
			// TODO Auto-generated catch block
			e.printStackTrace();
		}
		return i;
	}

	@Override
	protected abstract <U> FutureStream<U> of(U... array);
	@Override
	protected abstract <U> FutureStream<U> ofThread(U... array);

	@Override
	protected abstract <U> FutureStream<U> react(Supplier<U>... array);

}<|MERGE_RESOLUTION|>--- conflicted
+++ resolved
@@ -86,18 +86,13 @@
 	}
 	@Test
 	public void switchOnNextMultiple(){
-<<<<<<< HEAD
+
         for(int i=0;i<5000;i++) {
             List<Object> list = react(() -> 1, () -> 2).mergeLatest(react(() -> 'a', () -> 'b'),
                 react(() -> 100, () -> 200)).toList();
             System.out.println(list);
 
             assertThat(list.size(), equalTo(6));
-=======
-        for(int i=0;i<500;i++) {
-            assertThat(react(() -> 1, () -> 2).mergeLatest(react(() -> 'a', () -> 'b'),
-                react(() -> 100, () -> 200)).toList().size(), equalTo(6));
->>>>>>> 10eb5d06
         }
 	}
 
