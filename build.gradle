--- conflicted
+++ resolved
@@ -70,16 +70,10 @@
 	provided group: 'org.hamcrest', name: 'hamcrest-all', version:hamcrestVersion
 	provided group: 'org.projectlombok', name: 'lombok', version:"${lombokVersion}"
 	compile group: 'org.slf4j', name: 'jcl-over-slf4j', version:'1.7.13'
-<<<<<<< HEAD
+
     testCompile 'io.projectreactor:reactor-core:2.5.0.M2'
 	testCompile  'com.google.guava:guava:19.0'
-=======
-	compile 'org.reactivestreams:reactive-streams:1.0.0'
-    testCompile 'io.projectreactor:reactor-core:2.5.0.M2'
-    
     testCompile 'com.google.guava:guava-testlib:19.0'
-    testCompile  'com.google.guava:guava:19.0'
->>>>>>> be089b78
 	testCompile 'org.reactivestreams:reactive-streams-tck:1.0.0'
 	testCompile group: 'junit', name: 'junit', version: '4.12'
 	testCompile group: 'org.hamcrest', name: 'hamcrest-all', version:hamcrestVersion
