package com.aol.cyclops.comprehensions.donotation;

import java.util.function.Function;
import java.util.function.Supplier;

import com.aol.cyclops.comprehensions.donotation.UntypedDo.DoComp2;

public interface Doable<T> {
	
	
	default  Object getValue(){
		return this;
	}
	default  DoComp2 doWithThisAnd(Function<T,?> f){
<<<<<<< HEAD
		return UntypedDo.add(getValue()).with(f);
	}
	default  DoComp2 doWithThisAndThat(Object o){
		return UntypedDo.add(getValue()).add(o);
	}
	default  DoComp2 doWithThisAndThat(Supplier o){
		return UntypedDo.add(getValue()).add(o);
=======
		return UntypedDo.with(getValue()).and(f);
	}
	default  DoComp2 doWithThisAndThat(Object o){
		return UntypedDo.with(getValue()).with(o);
	}
	default  DoComp2 doWithThisAndThat(Supplier o){
		return UntypedDo.with(getValue()).with(o);
>>>>>>> b1a0d900
	}
}<|MERGE_RESOLUTION|>--- conflicted
+++ resolved
@@ -12,7 +12,6 @@
 		return this;
 	}
 	default  DoComp2 doWithThisAnd(Function<T,?> f){
-<<<<<<< HEAD
 		return UntypedDo.add(getValue()).with(f);
 	}
 	default  DoComp2 doWithThisAndThat(Object o){
@@ -20,14 +19,6 @@
 	}
 	default  DoComp2 doWithThisAndThat(Supplier o){
 		return UntypedDo.add(getValue()).add(o);
-=======
-		return UntypedDo.with(getValue()).and(f);
-	}
-	default  DoComp2 doWithThisAndThat(Object o){
-		return UntypedDo.with(getValue()).with(o);
-	}
-	default  DoComp2 doWithThisAndThat(Supplier o){
-		return UntypedDo.with(getValue()).with(o);
->>>>>>> b1a0d900
+
 	}
 }